/* ScummVM - Graphic Adventure Engine
 *
 * ScummVM is the legal property of its developers, whose names
 * are too numerous to list here. Please refer to the COPYRIGHT
 * file distributed with this source distribution.
 *
 * This program is free software; you can redistribute it and/or
 * modify it under the terms of the GNU General Public License
 * as published by the Free Software Foundation; either version 2
 * of the License, or (at your option) any later version.

 * This program is distributed in the hope that it will be useful,
 * but WITHOUT ANY WARRANTY; without even the implied warranty of
 * MERCHANTABILITY or FITNESS FOR A PARTICULAR PURPOSE.  See the
 * GNU General Public License for more details.

 * You should have received a copy of the GNU General Public License
 * along with this program; if not, write to the Free Software
 * Foundation, Inc., 51 Franklin Street, Fifth Floor, Boston, MA 02110-1301, USA.
 *
 * $URL$
 * $Id$
 *
 */

#include "groovie/music.h"
#include "groovie/groovie.h"
#include "groovie/resource.h"

#include "common/config-manager.h"
#include "common/macresman.h"
#include "sound/midiparser.h"

namespace Groovie {

// MusicPlayer

MusicPlayer::MusicPlayer(GroovieEngine *vm) :
	_vm(vm), _isPlaying(false), _backgroundFileRef(0), _gameVolume(100),
	_prevCDtrack(0), _backgroundDelay(0) {
}

MusicPlayer::~MusicPlayer() {
	g_system->getAudioCDManager()->stop();
}

void MusicPlayer::playSong(uint32 fileref) {
	Common::StackLock lock(_mutex);

	// Set the volumes
	_fadingEndVolume = 100;
	_gameVolume = 100;

	// Play the referenced file once
	play(fileref, false);
}

void MusicPlayer::setBackgroundSong(uint32 fileref) {
	Common::StackLock lock(_mutex);

	debugC(1, kGroovieDebugMIDI | kGroovieDebugAll, "Groovie::Music: Changing the background song: %04X", fileref);
	_backgroundFileRef = fileref;
}

void MusicPlayer::frameTick() {
	if (_backgroundDelay > 0) {
		_backgroundDelay--;
		if (_backgroundDelay == 0)
			playSong(_backgroundFileRef);
	}
}

void MusicPlayer::setBackgroundDelay(uint16 delay) {
	_backgroundDelay = delay;
}

void MusicPlayer::playCD(uint8 track) {
	int startms = 0;

	// Stop the MIDI playback
	unload();

	debugC(1, kGroovieDebugMIDI | kGroovieDebugAll, "Groovie::Music: Playing CD track %d", track);

	if (track == 3) {
		// This is the credits song, start at 23:20
		startms = 1400000;
		// TODO: If we want to play it directly from the CD, we should decrement
		// the song number (it's track 2 on the 2nd CD)
	} else if ((track == 98) && (_prevCDtrack == 3)) {
		// Track 98 is used as a hack to stop the credits song
		g_system->getAudioCDManager()->stop();
		return;
	}

	// Save the playing track in order to be able to stop the credits song
	_prevCDtrack = track;

	// Wait until the CD stops playing the current song
	// It was in the original interpreter, but it introduces a big delay
	// in the middle of the introduction, so it's disabled right now
	/*
	g_system->getAudioCDManager()->updateCD();
	while (g_system->getAudioCDManager()->isPlaying()) {
		// Wait a bit and try again
		_vm->_system->delayMillis(100);
		g_system->getAudioCDManager()->updateCD();
	}
	*/

	// Play the track starting at the requested offset (1000ms = 75 frames)
<<<<<<< HEAD
	g_system->getAudioCDManager()->play(track - 1, 1, startms * 75 / 1000, 0);
=======
	AudioCD.play(track - 1, 1, startms * 75 / 1000, 0);

	// If the audio is not playing from the CD, play the "fallback" MIDI.
	// The Mac version has no CD tracks, so it will always use the MIDI.
	if (!AudioCD.isPlaying()) {
		if (track == 2) {
			// Intro MIDI fallback
			if (_vm->getPlatform() == Common::kPlatformMacintosh)
				playSong(70);
			else
				playSong((19 << 10) | 36); // XMI.GJD, file 36
		} else if (track == 3) {
			// TODO: Credits MIDI fallback
		}
	}
>>>>>>> 03c0faa5
}

void MusicPlayer::startBackground() {
	debugC(3, kGroovieDebugMIDI | kGroovieDebugAll, "Groovie::Music: startBackground()");
	if (!_isPlaying && _backgroundFileRef) {
		debugC(3, kGroovieDebugMIDI | kGroovieDebugAll, "Groovie::Music: Starting the background song (0x%4X)", _backgroundFileRef);
		play(_backgroundFileRef, true);
	}
}

void MusicPlayer::setUserVolume(uint16 volume) {
	Common::StackLock lock(_mutex);

	// Save the new user volume
	_userVolume = volume;
	if (_userVolume > 0x100)
		_userVolume = 0x100;

	// Apply it
	updateVolume();
}

void MusicPlayer::setGameVolume(uint16 volume, uint16 time) {
	Common::StackLock lock(_mutex);

	debugC(1, kGroovieDebugMIDI | kGroovieDebugAll, "Groovie::Music: Setting game volume from %d to %d in %dms", _gameVolume, volume, time);

	// Save the start parameters of the fade
	_fadingStartTime = _vm->_system->getMillis();
	_fadingStartVolume = _gameVolume;
	_fadingDuration = time;

	// Save the new game volume
	_fadingEndVolume = volume;
	if (_fadingEndVolume > 100)
		_fadingEndVolume = 100;
}

bool MusicPlayer::play(uint32 fileref, bool loop) {
	// Unload the previous song
	unload();

	// Set the new state
	_isPlaying = true;

	// Load the new file
	return load(fileref, loop);
}

void MusicPlayer::applyFading() {
	debugC(6, kGroovieDebugMIDI | kGroovieDebugAll, "Groovie::Music: applyFading() _fadingStartTime = %d, _fadingDuration = %d, _fadingStartVolume = %d, _fadingEndVolume = %d", _fadingStartTime, _fadingDuration, _fadingStartVolume, _fadingEndVolume);
	Common::StackLock lock(_mutex);

	// Calculate the passed time
	uint32 time = _vm->_system->getMillis() - _fadingStartTime;
	debugC(6, kGroovieDebugMIDI | kGroovieDebugAll, "Groovie::Music: time = %d, _gameVolume = %d", time, _gameVolume);
	if (time >= _fadingDuration) {
		// Set the end volume
		_gameVolume = _fadingEndVolume;
	} else {
		// Calculate the interpolated volume for the current time
		_gameVolume = (_fadingStartVolume * (_fadingDuration - time) +
			_fadingEndVolume * time) / _fadingDuration;
	}
	if (_gameVolume == _fadingEndVolume) {
		// If we were fading to 0, stop the playback and restore the volume
		if (_fadingEndVolume == 0) {
			debugC(1, kGroovieDebugMIDI | kGroovieDebugAll, "Groovie::Music: Faded to zero: end of song. _fadingEndVolume set to 100");
			unload();
		}
	}

	// Apply it
	updateVolume();
}

void MusicPlayer::onTimer(void *refCon) {
	debugC(9, kGroovieDebugMIDI | kGroovieDebugAll, "Groovie::Music: onTimer()");
	MusicPlayer *music = (MusicPlayer *)refCon;
	Common::StackLock lock(music->_mutex);

	// Apply the game volume fading
	if (music->_gameVolume != music->_fadingEndVolume) {
		// Apply the next step of the fading
		music->applyFading();
	}

	// Handle internal timed events
	music->onTimerInternal();
}

void MusicPlayer::unload() {
	debugC(1, kGroovieDebugMIDI | kGroovieDebugAll, "Groovie::Music: Stopping the playback");

	// Set the new state
	_isPlaying = false;
}


// MusicPlayerMidi

MusicPlayerMidi::MusicPlayerMidi(GroovieEngine *vm) :
	MusicPlayer(vm), _midiParser(NULL), _data(NULL), _driver(NULL) {
	// Initialize the channel volumes
	for (int i = 0; i < 0x10; i++) {
		_chanVolumes[i] = 0x7F;
	}
}

MusicPlayerMidi::~MusicPlayerMidi() {
	// Stop the callback
	if (_driver)
		_driver->setTimerCallback(NULL, NULL);

	Common::StackLock lock(_mutex);

	// Unload the parser
	unload();
	delete _midiParser;

	// Unload the MIDI Driver
	if (_driver)
		_driver->close();
	delete _driver;
}

int MusicPlayerMidi::open() {
	// Don't ever call open without first setting the output driver!
	if (!_driver)
		return 255;

	int ret = _driver->open();
	if (ret)
		return ret;

	return 0;
}

void MusicPlayerMidi::close() {}

void MusicPlayerMidi::send(uint32 b) {
	if ((b & 0xFFF0) == 0x07B0) { // Volume change
		// Save the specific channel volume
		byte chan = b & 0xF;
		_chanVolumes[chan] = (b >> 16) & 0x7F;

		// Send the updated value
		updateChanVolume(chan);

		return;
	}
	if (_driver)
		_driver->send(b);
}

void MusicPlayerMidi::metaEvent(byte type, byte *data, uint16 length) {
	switch (type) {
	case 0x2F:
		// End of Track, play the background song
		endTrack();
		break;
	default:
		if (_driver)
			_driver->metaEvent(type, data, length);
		break;
	}
}

void MusicPlayerMidi::setTimerCallback(void *timer_param, Common::TimerManager::TimerProc timer_proc) {
	if (_driver)
		_driver->setTimerCallback(timer_param, timer_proc);
}

uint32 MusicPlayerMidi::getBaseTempo() {
	if (_driver)
		return _driver->getBaseTempo();
	else
		return 0;
}

MidiChannel *MusicPlayerMidi::allocateChannel() {
	if (_driver)
		return _driver->allocateChannel();
	else
		return 0;
}

MidiChannel *MusicPlayerMidi::getPercussionChannel() {
	if (_driver)
		return _driver->getPercussionChannel();
	else
		return 0;
}

void MusicPlayerMidi::updateChanVolume(byte channel) {
	// Generate a MIDI Control change message for the volume
	uint32 b = 0x7B0;

	// Specify the channel
	b |= (channel & 0xF);

	// Scale by the user and game volumes
	uint32 val = (_chanVolumes[channel] * _userVolume * _gameVolume) / 0x100 / 100;
	val &= 0x7F;

	// Send it to the driver
	if (_driver)
		_driver->send(b | (val << 16));
}

void MusicPlayerMidi::endTrack() {
	debugC(3, kGroovieDebugMIDI | kGroovieDebugAll, "Groovie::Music: endTrack()");
	unload();
}

void MusicPlayerMidi::onTimerInternal() {
	// TODO: We really only need to call this while music is playing.
	if (_midiParser)
		_midiParser->onTimer();
}

void MusicPlayerMidi::updateVolume() {
	// Apply it to all the channels
	for (int i = 0; i < 0x10; i++) {
		updateChanVolume(i);
	}
}

void MusicPlayerMidi::unload() {
	MusicPlayer::unload();

	// Unload the parser data
	if (_midiParser)
		_midiParser->unloadMusic();

	// Unload the data
	delete[] _data;
	_data = NULL;
}

bool MusicPlayerMidi::loadParser(Common::SeekableReadStream *stream, bool loop) {
	if (!_midiParser)
		return false;

	// Read the whole file to memory
	int length = stream->size();
	_data = new byte[length];
	stream->read(_data, length);
	delete stream;

	// Set the looping option
	_midiParser->property(MidiParser::mpAutoLoop, loop);

	// Start parsing the data
	if (!_midiParser->loadMusic(_data, length)) {
		error("Groovie::Music: Couldn't parse the data");
		return false;
	}

	// Activate the timer source
	if (_driver)
		_driver->setTimerCallback(this, &onTimer);

	return true;
}


// MusicPlayerXMI

MusicPlayerXMI::MusicPlayerXMI(GroovieEngine *vm, const Common::String &gtlName) :
	MusicPlayerMidi(vm) {
	// Create the parser
	_midiParser = MidiParser::createParser_XMIDI();

	// Create the driver
	MidiDriver::DeviceHandle dev = MidiDriver::detectDevice(MDT_MIDI | MDT_ADLIB | MDT_PREFER_GM);
	_driver = createMidi(dev);
	this->open();

	// Set the parser's driver
	_midiParser->setMidiDriver(this);

	// Set the timer rate
	_midiParser->setTimerRate(_driver->getBaseTempo());

	// Initialize the channel banks
	for (int i = 0; i < 0x10; i++) {
		_chanBanks[i] = 0;
	}

	// Load the Global Timbre Library
	if (MidiDriver::getMusicType(dev) == MT_ADLIB) {
		// MIDI through AdLib
		_musicType = MT_ADLIB;
		loadTimbres(gtlName + ".ad");

		// Setup the percussion channel
		for (uint i = 0; i < _timbres.size(); i++) {
			if (_timbres[i].bank == 0x7F)
				setTimbreAD(9, _timbres[i]);
		}
	} else if ((MidiDriver::getMusicType(dev) == MT_MT32) || ConfMan.getBool("native_mt32")) {
		// MT-32
		_musicType = MT_MT32;
		loadTimbres(gtlName + ".mt");
	} else {
		// GM
		_musicType = 0;
	}
}

MusicPlayerXMI::~MusicPlayerXMI() {
	//~MusicPlayer();

	// Unload the timbres
	clearTimbres();
}

void MusicPlayerXMI::send(uint32 b) {
	if ((b & 0xFFF0) == 0x72B0) { // XMIDI Patch Bank Select 114
		// From AIL2's documentation: XMIDI Patch Bank Select controller (114)
		// selects a bank to be used when searching the next patches
		byte chan = b & 0xF;
		byte bank = (b >> 16) & 0xFF;

		debugC(5, kGroovieDebugMIDI | kGroovieDebugAll, "Groovie::Music: Selecting bank %X for channel %X", bank, chan);
		_chanBanks[chan] = bank;
		return;
	} else if ((b & 0xF0) == 0xC0) { // Program change
		// We intercept the program change when using AdLib or MT32 drivers,
		// since we have custom timbres for them.  The command is sent
		// unchanged to GM drivers.
		if (_musicType != 0) {
			byte chan = b & 0xF;
			byte patch = (b >> 8) & 0xFF;

			debugC(5, kGroovieDebugMIDI | kGroovieDebugAll, "Groovie::Music: Setting custom patch %X from bank %X to channel %X", patch, _chanBanks[chan], chan);

			// Try to find the requested patch from the previously
			// specified bank
			int numTimbres = _timbres.size();
			for (int i = 0; i < numTimbres; i++) {
				if ((_timbres[i].bank == _chanBanks[chan]) &&
					(_timbres[i].patch == patch)) {
					if (_musicType == MT_ADLIB) {
						setTimbreAD(chan, _timbres[i]);
					} else if (_musicType == MT_MT32) {
						setTimbreMT(chan, _timbres[i]);
					}
					return;
				}
			}

			// If we got here we couldn't find the patch, and the
			// received message will be sent unchanged.
		}
	}
	MusicPlayerMidi::send(b);
}

bool MusicPlayerXMI::load(uint32 fileref, bool loop) {
	debugC(1, kGroovieDebugMIDI | kGroovieDebugAll, "Groovie::Music: Starting the playback of song: %04X", fileref);

	// Open the song resource
	Common::SeekableReadStream *file = _vm->_resMan->open(fileref);
	if (!file) {
		error("Groovie::Music: Couldn't find resource 0x%04X", fileref);
		return false;
	}

	return loadParser(file, loop);
}

void MusicPlayerXMI::loadTimbres(const Common::String &filename) {
	// Load the Global Timbre Library format as documented in AIL2
	debugC(1, kGroovieDebugMIDI | kGroovieDebugAll, "Groovie::Music: Loading the GTL file %s", filename.c_str());

	// Does it exist?
	if (!Common::File::exists(filename)) {
		error("Groovie::Music: %s not found", filename.c_str());
		return;
	}

	// Open the GTL
	Common::File *gtl = new Common::File();
	if (!gtl->open(filename.c_str())) {
		delete gtl;
		error("Groovie::Music: Couldn't open %s", filename.c_str());
		return;
	}

	// Clear the old timbres before loading the new ones
	clearTimbres();

	// Get the list of timbres
	while (true) {
		Timbre t;
		t.patch = gtl->readByte();
		t.bank = gtl->readByte();
		if ((t.patch == 0xFF) && (t.bank == 0xFF)) {
			// End of list
			break;
		}
		// We temporarily use the size field to store the offset
		t.size = gtl->readUint32LE();

		// Add it to the list
		_timbres.push_back(t);
	}

	// Read the timbres
	for (unsigned int i = 0; i < _timbres.size(); i++) {
		// Seek to the start of the timbre
		gtl->seek(_timbres[i].size);

		// Read the size
		_timbres[i].size = gtl->readUint16LE() - 2;

		// Allocate memory for the timbre data
		_timbres[i].data = new byte[_timbres[i].size];

		// Read the timbre data
		gtl->read(_timbres[i].data, _timbres[i].size);
		debugC(5, kGroovieDebugMIDI | kGroovieDebugAll, "Groovie::Music: Loaded patch %x in bank %x with size %d",
			_timbres[i].patch, _timbres[i].bank, _timbres[i].size);
	}

	// Close the file
	delete gtl;
}

void MusicPlayerXMI::clearTimbres() {
	// Delete the allocated data
	int num = _timbres.size();
	for (int i = 0; i < num; i++) {
		delete[] _timbres[i].data;
	}

	// Erase the array entries
	_timbres.clear();
}

void MusicPlayerXMI::setTimbreAD(byte channel, const Timbre &timbre) {
	// Verify the timbre size
	if (timbre.size != 12) {
		error("Groovie::Music: Invalid size for an AdLib timbre: %d", timbre.size);
	}

	// Prepare the AdLib Instrument array from the GTL entry
	//
	// struct AdLibInstrument used by our AdLib MIDI synth is 30 bytes.
	// Since we pass data + 2 for non percussion instruments we need to
	// have a buffer of size 32, so there are no invalid memory reads,
	// when setting up an AdLib instrument.
	byte data[32];
	memset(data, 0, sizeof(data));

	data[2] = timbre.data[1];        // mod_characteristic
	data[3] = timbre.data[2] ^ 0x3F; // mod_scalingOutputLevel
	data[4] = ~timbre.data[3];       // mod_attackDecay
	data[5] = ~timbre.data[4];       // mod_sustainRelease
	data[6] = timbre.data[5];        // mod_waveformSelect
	data[7] = timbre.data[7];        // car_characteristic
	data[8] = timbre.data[8] ^ 0x3F; // car_scalingOutputLevel
	data[9] = ~timbre.data[9];       // car_attackDecay
	data[10] = ~timbre.data[10];     // car_sustainRelease
	data[11] = timbre.data[11];      // car_waveformSelect
	data[12] = timbre.data[6];       // feedback

	// Send the instrument to the driver
	if (timbre.bank == 0x7F) {
		// This is a Percussion instrument, this will always be set on the same note
		data[0] = timbre.patch;

		// From AIL2's documentation: If the instrument is to be played in MIDI
		// channel 10, num specifies its desired absolute MIDI note number.
		data[1] = timbre.data[0];

		_driver->getPercussionChannel()->sysEx_customInstrument('ADLP', data);
	} else {
		// Some tweaks for non-percussion instruments
		byte mult1 = timbre.data[1] & 0xF;
		if (mult1 < 4)
			mult1 = 1 << mult1;
		data[2] = (timbre.data[1] & 0xF0) + (mult1 & 0xF);
		byte mult2 = timbre.data[7] & 0xF;
		if (mult2 < 4)
			mult2 = 1 << mult2;
		data[7] = (timbre.data[7] & 0xF0) + (mult2 & 0xF);
		// TODO: Fix CHARACTERISTIC: 0xF0: pitch_vib, amp_vib, sustain_sound, env_scaling  0xF: freq_mult
		// TODO: Fix KSL_TL: 0xC: key_scale_lvl  0x3F: out_lvl

		// From AIL2's documentation: num specifies the number of semitones
		// by which to transpose notes played with the instrument.
		if (timbre.data[0] != 0)
			warning("Groovie::Music: AdLib instrument's transposing not supported");

		_driver->sysEx_customInstrument(channel, 'ADL ', data + 2);
	}
}


#include "common/pack-start.h"	// START STRUCT PACKING

struct RolandInstrumentSysex {
	byte roland_id;
	byte device_id;
	byte model_id;
	byte command;
	byte address[3];
	byte instrument[0xF6];
	byte checksum;
} PACKED_STRUCT;

#include "common/pack-end.h"	// END STRUCT PACKING

void setRolandInstrument(MidiDriver *drv, byte channel, byte *instrument) {
	RolandInstrumentSysex sysex;
	memcpy(&sysex.instrument, instrument, 0xF6);

	// Show the timbre name as extra debug information
	Common::String name((char *)instrument, 10);
	debugC(5, kGroovieDebugMIDI | kGroovieDebugAll, "Groovie::Music: Setting MT32 timbre '%s' to channel %d", name.c_str(), channel);

	sysex.roland_id = 0x41;
	sysex.device_id = channel; // Unit#
	sysex.model_id = 0x16; // MT32
	sysex.command = 0x12; // Data set

	// Remap instrument to appropriate address space.
	int address = 0x008000;
	sysex.address[0] = (address >> 14) & 0x7F;
	sysex.address[1] = (address >>  7) & 0x7F;
	sysex.address[2] = (address      ) & 0x7F;

	// Compute the checksum.
	byte checksum = 0;
	byte *ptr = sysex.address;
	for (int i = 4; i < (int)sizeof(RolandInstrumentSysex) - 1; ++i)
		checksum -= *ptr++;
	sysex.checksum = checksum & 0x7F;

	// Send sysex
	drv->sysEx((byte *)&sysex, sizeof(RolandInstrumentSysex));


	// Wait the time it takes to send the SysEx data
	uint32 delay = (sizeof(RolandInstrumentSysex) + 2) * 1000 / 3125;

	// Plus an additional delay for the MT-32 rev00
	delay += 40;

	g_system->delayMillis(delay);
}

void MusicPlayerXMI::setTimbreMT(byte channel, const Timbre &timbre) {
	// Verify the timbre size
	if (timbre.size != 0xF6)
		error("Groovie::Music: Invalid size for an MT-32 timbre: %d", timbre.size);

	setRolandInstrument(_driver, channel, timbre.data);
}


// MusicPlayerMac

MusicPlayerMac::MusicPlayerMac(GroovieEngine *vm) : MusicPlayerMidi(vm) {
	// Create the parser
	_midiParser = MidiParser::createParser_SMF();

	// Create the driver
	MidiDriver::DeviceHandle dev = MidiDriver::detectDevice(MDT_MIDI | MDT_ADLIB | MDT_PREFER_GM);
	_driver = createMidi(dev);
	this->open();

	// Set the parser's driver
	_midiParser->setMidiDriver(this);

	// Set the timer rate
	_midiParser->setTimerRate(_driver->getBaseTempo());

	// Sanity check
	assert(_vm->_macResFork);
}

bool MusicPlayerMac::load(uint32 fileref, bool loop) {
	debugC(1, kGroovieDebugMIDI | kGroovieDebugAll, "Groovie::Music: Starting the playback of song: %04X", fileref);

	// First try for compressed MIDI
	Common::SeekableReadStream *file = _vm->_macResFork->getResource(MKID_BE('cmid'), fileref & 0x3FF);

	if (file) {
		// Found the resource, decompress it
		Common::SeekableReadStream *tmp = decompressMidi(file);
		delete file;
		file = tmp;
	} else {
		// Otherwise, it's uncompressed
		file = _vm->_macResFork->getResource(MKID_BE('Midi'), fileref & 0x3FF);
		if (!file)
			error("Groovie::Music: Couldn't find resource 0x%04X", fileref);
	}

	return loadParser(file, loop);
}

Common::SeekableReadStream *MusicPlayerMac::decompressMidi(Common::SeekableReadStream *stream) {
	// Initialize an output buffer of the given size
	uint32 size = stream->readUint32BE();
	byte *output = (byte *)malloc(size);

	byte *current = output;
	uint32 decompBytes = 0;
	while ((decompBytes < size) && !stream->eos()) {
		// 8 flags
		byte flags = stream->readByte();

		for (byte i = 0; (i < 8) && !stream->eos(); i++) {
			if (flags & 1) {
				// 1: Next byte is a literal
				*(current++) = stream->readByte();
				if (stream->eos())
					continue;
				decompBytes++;
			} else {
				// 0: It's a reference to part of the history
				uint16 args = stream->readUint16BE();
				if (stream->eos())
					continue;

				// Length = 4bit unsigned (3 minimal)
				uint8 length = (args >> 12) + 3;

				// Offset = 12bit signed (all values are negative)
				int16 offset = (args & 0xFFF) | 0xF000;

				// Copy from the past decompressed bytes
				decompBytes += length;
				while (length > 0) {
					*(current) = *(current + offset);
					current++;
					length--;
				}
			}
			flags = flags >> 1;
		}
	}

	// Return the output buffer wrapped in a MemoryReadStream
	return new Common::MemoryReadStream(output, size, DisposeAfterUse::YES);
}

} // End of Groovie namespace<|MERGE_RESOLUTION|>--- conflicted
+++ resolved
@@ -109,14 +109,11 @@
 	*/
 
 	// Play the track starting at the requested offset (1000ms = 75 frames)
-<<<<<<< HEAD
 	g_system->getAudioCDManager()->play(track - 1, 1, startms * 75 / 1000, 0);
-=======
-	AudioCD.play(track - 1, 1, startms * 75 / 1000, 0);
 
 	// If the audio is not playing from the CD, play the "fallback" MIDI.
 	// The Mac version has no CD tracks, so it will always use the MIDI.
-	if (!AudioCD.isPlaying()) {
+	if (!g_system->getAudioCDManager()->isPlaying()) {
 		if (track == 2) {
 			// Intro MIDI fallback
 			if (_vm->getPlatform() == Common::kPlatformMacintosh)
@@ -127,7 +124,6 @@
 			// TODO: Credits MIDI fallback
 		}
 	}
->>>>>>> 03c0faa5
 }
 
 void MusicPlayer::startBackground() {
