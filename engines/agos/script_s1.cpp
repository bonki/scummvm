--- conflicted
+++ resolved
@@ -340,19 +340,6 @@
 
 	while (!_quit) {
 		delay(1);
-<<<<<<< HEAD
-#ifdef _WIN32_WCE
-		if (isSmartphone()) {
-			if (_keyPressed.keycode) {
-				if (_keyPressed.keycode == Common::KEYCODE_RETURN)
-					quitGame();
-				else
-					break;
-			}
-		}
-#endif
-=======
->>>>>>> 71f4a15e
 		if (_keyPressed.keycode == keyYes)
 			quitGame();
 		else if (_keyPressed.keycode == keyNo)
