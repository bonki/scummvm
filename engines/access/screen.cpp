/* ScummVM - Graphic Adventure Engine
 *
 * ScummVM is the legal property of its developers, whose names
 * are too numerous to list here. Please refer to the COPYRIGHT
 * file distributed with this source distribution.
 *
 * This program is free software; you can redistribute it and/or
 * modify it under the terms of the GNU General Public License
 * as published by the Free Software Foundation; either version 2
 * of the License, or (at your option) any later version.
 *
 * This program is distributed in the hope that it will be useful,
 * but WITHOUT ANY WARRANTY; without even the implied warranty of
 * MERCHANTABILITY or FITNESS FOR A PARTICULAR PURPOSE.  See the
 * GNU General Public License for more details.
 *
 * You should have received a copy of the GNU General Public License
 * along with this program; if not, write to the Free Software
 * Foundation, Inc., 51 Franklin Street, Fifth Floor, Boston, MA 02110-1301, USA.
 *
 */

#include "common/algorithm.h"
#include "common/endian.h"
#include "common/rect.h"
#include "common/textconsole.h"
#include "common/system.h"
#include "graphics/palette.h"
#include "access/access.h"
#include "access/screen.h"
#include "access/resources.h"

namespace Access {

#define VGA_COLOR_TRANS(x) ((x) * 255 / 63)

Screen::Screen(AccessEngine *vm) : _vm(vm) {
	create(320, 200);
	Common::fill(&_tempPalette[0], &_tempPalette[PALETTE_SIZE], 0);
	Common::fill(&_manPal[0], &_manPal[0x60], 0);
	Common::fill(&_scaleTable1[0], &_scaleTable1[256], 0);
	Common::fill(&_scaleTable2[0], &_scaleTable2[256], 0);
	_savedPaletteCount = 0;
	if (_vm->isCD())
		_vesaMode = 0;
	else
		_vesaMode = 1;

	_vesaCurrentWin = 0;
	_currentPanel = 0;
	_hideFlag = true;
	_startColor = _numColors = 0;
	_windowXAdd = _windowYAdd = 0;
	_screenYOff = 0;
	_screenChangeFlag = false;

	_bufferBytesWide = _vWindowBytesWide = this->w;
	_vWindowLinesTall = this->h;
	_vWindowWidth = _vWindowHeight = 0;
	_clipWidth = _vWindowBytesWide - 1;
	_clipHeight = _vWindowLinesTall - 1;
	_startCycle = 0;
	_cycleStart = 0;
	_endCycle = 0;
}

void Screen::clearScreen() {
	clearBuffer();
	if (_vesaMode)
		_vm->_clearSummaryFlag = true;

	addDirtyRect(Common::Rect(0, 0, this->w, this->h));
}

void Screen::setDisplayScan() {
	_clipWidth = this->w - 1;
	_clipHeight = this->h - 1;
	_windowXAdd = _windowYAdd = 0;
	_vm->_scrollX = _vm->_scrollY = 0;
	_vm->_scrollCol = _vm->_scrollRow = 0;
	_bufferStart.x = _bufferStart.y = 0;
	_screenYOff = 0;
}

void Screen::setPanel(int num) {
	assert(num < 4);
	_currentPanel = num;
	_msVirtualOffset = _virtualOffsetsTable[num];
}

void Screen::updateScreen() {
	// Merge the dirty rects
	mergeDirtyRects();

	// Loop through copying dirty areas to the physical screen
	Common::List<Common::Rect>::iterator i;
	for (i = _dirtyRects.begin(); i != _dirtyRects.end(); ++i) {
		const Common::Rect &r = *i;
		const byte *srcP = (const byte *)getBasePtr(r.left, r.top);
		g_system->copyRectToScreen(srcP, this->pitch, r.left, r.top,
			r.width(), r.height());
	}

	// Signal the physical screen to update
	g_system->updateScreen();
	_dirtyRects.clear();
}

void Screen::setInitialPalettte() {
	Common::copy(&INITIAL_PALETTE[0], &INITIAL_PALETTE[18 * 3], _rawPalette);
	Common::fill(&_rawPalette[18 * 3], &_rawPalette[PALETTE_SIZE], 0);

	g_system->getPaletteManager()->setPalette(INITIAL_PALETTE, 0, 18);
}

void Screen::setManPalette() {
	Common::copy(_vm->_screen->_manPal, _vm->_screen->_manPal + 0x42, _rawPalette + 672);
}

void Screen::setIconPalette() {
	if (_vm->getGameID() == GType_MartianMemorandum) {
		Common::copy(Martian::ICON_DATA, Martian::ICON_DATA + 0x1B, _rawPalette + 741);
	}
}

void Screen::loadPalette(int fileNum, int subfile) {
	Resource *res = _vm->_files->loadFile(fileNum, subfile);
	byte *palette = res->data();
	Common::copy(palette, palette + (_numColors * 3), &_rawPalette[_startColor * 3]);
	delete res;
}

void Screen::setPalette() {
	g_system->getPaletteManager()->setPalette(&_rawPalette[0], 0, PALETTE_COUNT);
}

void Screen::loadRawPalette(Common::SeekableReadStream *stream) {
	stream->read(&_rawPalette[0], PALETTE_SIZE);
	for (byte *p = &_rawPalette[0]; p < &_rawPalette[PALETTE_SIZE]; ++p)
		*p = VGA_COLOR_TRANS(*p);
}

void Screen::updatePalette() {
	g_system->getPaletteManager()->setPalette(&_tempPalette[0], 0, PALETTE_COUNT);
	updateScreen();
}

void Screen::savePalette() {
	Common::copy(&_rawPalette[0], &_rawPalette[PALETTE_SIZE],
		&_savedPalettes[_savedPaletteCount][0]);

	if (++_savedPaletteCount == 2)
		_savedPaletteCount = 1;
}

void Screen::restorePalette() {
	if (--_savedPaletteCount < 0)
		_savedPaletteCount = 0;

	Common::copy(&_savedPalettes[_savedPaletteCount][0],
		&_savedPalettes[_savedPaletteCount][PALETTE_SIZE], &_rawPalette[0]);
}

void Screen::getPalette(byte *pal) {
	g_system->getPaletteManager()->grabPalette(pal, 0, 256);
}

void Screen::forceFadeOut() {
	const int FADE_AMOUNT = 2;
	bool repeatFlag;
	byte *srcP;
	int count;

	do {
		repeatFlag = false;
		for (srcP = &_tempPalette[0], count = 0; count < PALETTE_SIZE; ++count, ++srcP) {
			int v = *srcP;
			if (v) {
				repeatFlag = true;
				*srcP = MAX(*srcP - FADE_AMOUNT, 0);
			}
		}

		updatePalette();
		_vm->_events->pollEventsAndWait();
	} while (repeatFlag && !_vm->shouldQuit());
}

void Screen::forceFadeIn() {
	Common::fill(&_tempPalette[0], &_tempPalette[PALETTE_SIZE], 0);

	const int FADE_AMOUNT = 2;
	bool repeatFlag;
	do {
		repeatFlag = false;
		const byte *srcP = &_rawPalette[0];
		byte *destP = &_tempPalette[0];

		for (int idx = 0; idx < PALETTE_SIZE; ++idx, ++srcP, ++destP) {
			if (*destP != *srcP) {
				repeatFlag = true;
				*destP = MIN((int)*destP + FADE_AMOUNT, (int)*srcP);
			}
		}

		updatePalette();
		_vm->_events->pollEventsAndWait();
	} while (repeatFlag);
}

void Screen::copyBuffer(const byte *data) {
	byte *destP = (byte *)getPixels();
	Common::copy(data, data + (h * w), destP);
	g_system->copyRectToScreen(destP, w, 0, 0, w, h);
}

void Screen::setBufferScan() {
	_clipWidth = _vWindowBytesWide - 1;
	_windowXAdd = (320 - _clipWidth) >> 1;
	_clipHeight = _vWindowLinesTall - 1;
	_windowYAdd = (176 - _clipHeight) >> 1;
}

void Screen::setScaleTable(int scale) {
	int total = 0;
	for (int idx = 0; idx < 256; ++idx) {
		_scaleTable1[idx] = total >> 8;
		_scaleTable2[idx] = total & 0xff;
		total += scale;
	}
}

void Screen::saveScreen() {
	_screenSave._clipWidth = _clipWidth;
	_screenSave._clipHeight = _clipHeight;
	_screenSave._windowXAdd = _windowXAdd;
	_screenSave._windowYAdd = _windowYAdd;
	_screenSave._scroll.x = _vm->_scrollX;
	_screenSave._scroll.y = _vm->_scrollY;
	_screenSave._scrollCol = _vm->_scrollCol;
	_screenSave._scrollRow = _vm->_scrollRow;
	_screenSave._bufferStart.x = _bufferStart.x;
	_screenSave._bufferStart.y = _bufferStart.y;
	_screenSave._screenYOff = _screenYOff;
}

void Screen::restoreScreen() {
	_clipWidth = _screenSave._clipWidth;
	_clipHeight = _screenSave._clipHeight;
	_windowXAdd = _screenSave._windowXAdd;
	_windowYAdd = _screenSave._windowYAdd;
	_vm->_scrollX = _screenSave._scroll.x;
	_vm->_scrollY = _screenSave._scroll.y;
	_vm->_scrollCol = _screenSave._scrollCol;
	_vm->_scrollRow = _screenSave._scrollRow;
	_bufferStart.x = _screenSave._bufferStart.x;
	_bufferStart.y = _screenSave._bufferStart.y;
	_screenYOff = _screenSave._screenYOff;
}

void Screen::copyBlock(ASurface *src, const Common::Rect &bounds) {
	Common::Rect destBounds = bounds;
	destBounds.translate(_windowXAdd, _windowYAdd + _screenYOff);

	copyRectToSurface(*src, destBounds.left, destBounds.top, bounds);
	addDirtyRect(destBounds);
}

void Screen::restoreBlock() {
	if (!_savedBounds.isEmpty())
		addDirtyRect(_savedBounds);
	ASurface::restoreBlock();
}

void Screen::drawRect() {
	addDirtyRect(Common::Rect(_orgX1, _orgY1, _orgX2, _orgY2));
	ASurface::drawRect();
}

<<<<<<< HEAD
void Screen::drawBox() {
	addDirtyRect(Common::Rect(_orgX1, _orgY1, _orgX2, _orgY2));
	ASurface::drawBox();
}

void Screen::transCopyFrom(ASurface *src, const Common::Point &destPos) {
=======
void Screen::transBlitFrom(ASurface *src, const Common::Point &destPos) {
>>>>>>> 4e5c8d35
	addDirtyRect(Common::Rect(destPos.x, destPos.y, destPos.x + src->w, destPos.y + src->h));
	ASurface::transBlitFrom(src, destPos);
}

void Screen::transBlitFrom(ASurface *src, const Common::Rect &bounds) {
	addDirtyRect(bounds);
	ASurface::transBlitFrom(src, bounds);
}

void Screen::blitFrom(Graphics::Surface &src) {
	addDirtyRect(Common::Rect(0, 0, src.w, src.h));
	ASurface::blitFrom(src);
}

void Screen::copyBuffer(Graphics::Surface *src) {
	addDirtyRect(Common::Rect(0, 0, src->w, src->h));
	ASurface::copyBuffer(src);
}

void Screen::setPaletteCycle(int startCycle, int endCycle, int timer) {
	_startCycle = _cycleStart = startCycle;
	_endCycle = endCycle;

	TimerEntry &te = _vm->_timers[6];
	te._timer = te._initTm = timer;
	te._flag++;
}

void Screen::cyclePaletteForward() {
	cyclePaletteBackwards();
}

void Screen::cyclePaletteBackwards() {
	if (!_vm->_timers[6]._flag) {
		_vm->_timers[6]._flag++;
		byte *pStart = &_rawPalette[_cycleStart * 3];
		byte *pEnd = &_rawPalette[_endCycle * 3];
		
		for (int idx = _startCycle; idx < _endCycle; ++idx) {
			g_system->getPaletteManager()->setPalette(pStart, idx, 1);
			
			pStart += 3;
			if (pStart == pEnd)
				pStart = &_rawPalette[_cycleStart * 3];
		}

		if (--_cycleStart <= _startCycle)
			_cycleStart = _endCycle - 1;

		g_system->updateScreen();
		g_system->delayMillis(10);
	}
}

void Screen::flashPalette(int count) {
	warning("TODO: Implement flashPalette");
}

void Screen::addDirtyRect(const Common::Rect &r) {
	_dirtyRects.push_back(r);
	assert(r.isValidRect() && r.width() > 0 && r.height() > 0);
}

void Screen::mergeDirtyRects() {
	Common::List<Common::Rect>::iterator rOuter, rInner;

	// Ensure dirty rect list has at least two entries
	rOuter = _dirtyRects.begin();
	for (int i = 0; i < 2; ++i, ++rOuter) {
		if (rOuter == _dirtyRects.end())
			return;
	}
	
	// Process the dirty rect list to find any rects to merge
	for (rOuter = _dirtyRects.begin(); rOuter != _dirtyRects.end(); ++rOuter) {
		rInner = rOuter;
		while (++rInner != _dirtyRects.end()) {

			if ((*rOuter).intersects(*rInner)) {
				// these two rectangles overlap or
				// are next to each other - merge them

				unionRectangle(*rOuter, *rOuter, *rInner);

				// remove the inner rect from the list
				_dirtyRects.erase(rInner);

				// move back to beginning of list
				rInner = rOuter;
			}
		}
	}
}

bool Screen::unionRectangle(Common::Rect &destRect, const Common::Rect &src1, const Common::Rect &src2) {
	destRect = src1;
	destRect.extend(src2);

	return !destRect.isEmpty();
}


} // End of namespace Access<|MERGE_RESOLUTION|>--- conflicted
+++ resolved
@@ -277,16 +277,12 @@
 	ASurface::drawRect();
 }
 
-<<<<<<< HEAD
 void Screen::drawBox() {
 	addDirtyRect(Common::Rect(_orgX1, _orgY1, _orgX2, _orgY2));
 	ASurface::drawBox();
 }
 
-void Screen::transCopyFrom(ASurface *src, const Common::Point &destPos) {
-=======
 void Screen::transBlitFrom(ASurface *src, const Common::Point &destPos) {
->>>>>>> 4e5c8d35
 	addDirtyRect(Common::Rect(destPos.x, destPos.y, destPos.x + src->w, destPos.y + src->h));
 	ASurface::transBlitFrom(src, destPos);
 }
