--- conflicted
+++ resolved
@@ -29,6 +29,8 @@
 #ifndef M4_MADS_LOGIC_H
 #define M4_MADS_LOGIC_H
 
+#include "m4/mads_views.h"
+
 namespace M4 {
 
 class MadsSceneLogic {
@@ -59,15 +61,12 @@
 	void enterScene();
 	void doPreactions();
 	void doAction();
-<<<<<<< HEAD
-=======
 	void doSceneStep();
 };
 
 class MadsGameLogic {
 public:
 	static void initialiseGlobals();
->>>>>>> fffec23a
 };
 
 }
