--- conflicted
+++ resolved
@@ -124,14 +124,8 @@
 CommandeType objectListCommand[20];
 int16 objListTab[20];
 
-<<<<<<< HEAD
-uint16 zoneData[NUM_MAX_ZONE];
-uint16 zoneQuery[NUM_MAX_ZONE]; //!< Only exists in Operation Stealth
-=======
-uint16 exitEngine;
 Common::Array<uint16> zoneData;
 Common::Array<uint16> zoneQuery; //!< Only exists in Operation Stealth
->>>>>>> 9d0b0523
 
 /*! \brief Move the player character using the keyboard
  * \param x Negative values move left, positive right, zero not at all
