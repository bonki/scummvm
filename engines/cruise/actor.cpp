/* ScummVM - Graphic Adventure Engine
 *
 * ScummVM is the legal property of its developers, whose names
 * are too numerous to list here. Please refer to the COPYRIGHT
 * file distributed with this source distribution.
 *
 * This program is free software; you can redistribute it and/or
 * modify it under the terms of the GNU General Public License
 * as published by the Free Software Foundation; either version 2
 * of the License, or (at your option) any later version.

 * This program is distributed in the hope that it will be useful,
 * but WITHOUT ANY WARRANTY; without even the implied warranty of
 * MERCHANTABILITY or FITNESS FOR A PARTICULAR PURPOSE.  See the
 * GNU General Public License for more details.

 * You should have received a copy of the GNU General Public License
 * along with this program; if not, write to the Free Software
 * Foundation, Inc., 51 Franklin Street, Fifth Floor, Boston, MA 02110-1301, USA.
 *
 * $URL$
 * $Id$
 *
 */

#include "cruise/cruise.h"
#include "cruise/staticres.h"

namespace Cruise {

enum AnimPathIds {
	ANIM_WAIT	= -1,
	ANIM_FINISH = -2,
	ANIM_STATIC = -3
};

bool isAnimFinished(int overlayIdx, int idx, actorStruct *pStartEntry, int objType) {
	actorStruct *pCurrentEntry = pStartEntry->next;

	while (pCurrentEntry) {
		if ((pCurrentEntry->overlayNumber == overlayIdx || overlayIdx == -1) &&
		        (pCurrentEntry->idx == idx || idx == -1) &&
		        (pCurrentEntry->type == objType || objType == -1)) {
			if (pCurrentEntry->pathId != ANIM_FINISH) {
				return false;
			}
		}

		pCurrentEntry = pCurrentEntry->next;
	}

	return 1;
}

actorStruct *findActor(actorStruct *pStartEntry, int overlayIdx, int objIdx, int type) {
	actorStruct *pCurrentEntry = pStartEntry->next;

	while (pCurrentEntry) {
		if ((pCurrentEntry->overlayNumber == overlayIdx
		        || overlayIdx == -1) && (pCurrentEntry->idx == objIdx
		                                 || objIdx == -1) && (pCurrentEntry->type == type
		                                                      || type == -1)) {
			return pCurrentEntry;
		}

		pCurrentEntry = pCurrentEntry->next;
	}

	return NULL;
}

int nclick_noeud;
int flag_aff_chemin;

void getPixel(int x, int y) {

	for (uint i = 0; i < _vm->_polyStructs->size(); ++i) {
		CtStruct &ct = (*_vm->_polyStructs)[i];
		numPoly = ct.num;

		if (walkboxState[numPoly] == 0 && ct.bounds.contains(x, y)) {
			// click was in given box
			int u = y - ct.bounds.top;
			CtEntry &cte = ct.slices[u];

			if ((x >= cte.minX && x <= cte.maxX)) {
				flag_obstacle = walkboxColor[numPoly];

				return;
			}
		}
	}

	flag_obstacle = 0;
}

int x_mouse;
int y_mouse;

int point_select;

int table_ptselect[2][2];

int X;
int Y;

int modelVar9;
int modelVar10;

void polydroite(int x1, int y1, int x2, int y2) {
	int dx;
	int dy;

	int mD0;
	int mD1;

	int mA0;
	int mA1;

	int bp;
	int cx;
	int si;

	int ax;
	int bx;

	modelVar9 = x1;
	modelVar10 = y1;

	dx = x2 - x1;
	dy = y2 - y1;

	mD0 = mD1 = 1;

	if (dx < 0) {
		dx = -dx;
		mD0 = -1;
	}

	if (dy < 0) {
		dy = -dy;
		mD1 = -1;
	}

	if (dx < dy) {
		mA0 = 0;
		bp = dx;
		cx = dy;

		mA1 = mD1;
	} else {
		mA1 = 0;
		bp = dy;
		cx = dx;

		mA0 = mD0;
	}

	bp = bp * 2;
	dx = bp - cx;
	si = dx - cx;

	ax = modelVar9;
	bx = modelVar10;

	getPixel(modelVar9, modelVar10);

	X = modelVar9;
	Y = modelVar10;

	if ((flag_obstacle == 0) || (cx == 0)) {
		flag_obstacle = 1;
		return;
	}

	while (--cx >= 0) {
		if (dx > 0) {
			ax += mD0;
			bx += mD1;
			dx += si;
		} else {
			ax += mA0;
			bx += mA1;
			dx += bp;
		}

		getPixel(ax, bx);

		X = ax;
		Y = bx;

		if (flag_obstacle == 0) {
			flag_obstacle = 1;
			return;
		}
	}

	flag_obstacle = 0;
}

void poly2(int x1, int y1, int x2, int y2) {
	int dx;
	int dy;

	int mD0;
	int mD1;

	int mA0;
	int mA1;

	int bp;
	int cx;
	int si;

	int ax;
	int bx;

	modelVar9 = x1;
	modelVar10 = y1;

	dx = x2 - x1;
	dy = y2 - y1;

	mD0 = mD1 = 1;

	if (dx < 0) {
		dx = -dx;
		mD0 = -1;
	}

	if (dy < 0) {
		dy = -dy;
		mD1 = -1;
	}

	if (dx < dy) {
		mA0 = 0;
		bp = dx;
		cx = dy;

		mA1 = mD1;
	} else {
		mA1 = 0;
		bp = dy;
		cx = dx;

		mA0 = mD0;
	}

	bp = bp * 2;
	dx = bp - cx;
	si = dx - cx;

	ax = modelVar9;
	bx = modelVar10;

	getPixel(modelVar9, modelVar10);

	X = modelVar9;
	Y = modelVar10;

	if ((flag_obstacle != 0) || (cx == 0)) {
		flag_obstacle = 1;
		return;
	}

	while (--cx >= 0) {
		if (dx > 0) {
			ax += mD0;
			bx += mD1;
			dx += si;
		} else {
			ax += mA0;
			bx += mA1;
			dx += bp;
		}

		getPixel(ax, bx);

		X = ax;
		Y = bx;

		if (flag_obstacle != 0) {
			flag_obstacle = 1;
			return;
		}
	}

	flag_obstacle = 0;
}

int point_proche(int16 table[][2]) {
	int x1, y1, i, x, y, p;
	int d1 = 1000;

<<<<<<< HEAD
	polyStructs = &CVars.polyStructNorm;
=======
	_vm->_polyStructs = &_vm->_polyStructNorm;
>>>>>>> fffec23a

	if (nclick_noeud == 1) {
		x = x_mouse;
		y = y_mouse;
		x1 = table_ptselect[0][0];
		y1 = table_ptselect[0][1];

<<<<<<< HEAD
		polyStructs = &CVars.polyStructExp;
=======
		_vm->_polyStructs = &_vm->_polyStructExp;
>>>>>>> fffec23a

		getPixel(x, y);

		if (!flag_obstacle) {
<<<<<<< HEAD
			polyStructs = &CVars.polyStructNorm;
=======
			_vm->_polyStructs = &_vm->_polyStructNorm;
>>>>>>> fffec23a

			getPixel(x, y);

			if (flag_obstacle) {
				polydroite(x1, y1, x, y);
			}
<<<<<<< HEAD
			polyStructs = &CVars.polyStructExp;
=======
			_vm->_polyStructs = &_vm->_polyStructExp;
>>>>>>> fffec23a
		}
		if (!flag_obstacle) {	/* dans flag_obstacle --> couleur du point */
			x1 = table_ptselect[0][0];
			y1 = table_ptselect[0][1];

			poly2(x, y, x1, y1);

			x_mouse = X;
			y_mouse = Y;
		}
	}
<<<<<<< HEAD
	polyStructs = &CVars.polyStructNorm;
=======
	_vm->_polyStructs = &_vm->_polyStructNorm;
>>>>>>> fffec23a

	p = -1;
	for (i = 0; i < ctp_routeCoordCount; i++) {
		x = table[i][0];
		y = table[i][1];

		int pointDistance = computeDistance(x_mouse, y_mouse, x, y);
		if (pointDistance < d1) {
			polydroite(x_mouse, y_mouse, x, y);

			if (!flag_obstacle && ctp_routes[i][0] > 0) {
				d1 = pointDistance;
				p = i;
			}
		}
	}

	return (p);
}

#define NBNOEUD 20

int16 select_noeud[3];
int8 solution[20 + 1];

int prem;
int prem2;
int dist_chemin;
int idsol;
int solmax;

int8 fl[NBNOEUD + 1];
int8 sol[NBNOEUD + 1];
int8 Fsol[NBNOEUD + 1];

int D;

void explore(int depart, int arrivee) {
	int id1, id2, i;

	id1 = depart;

	fl[id1]++;
	sol[idsol++] = (char)id1;

	if (idsol > solmax) {
		fl[id1] = -1;
		idsol--;

		return;
	}

	while ((i = fl[id1]) < 20) {
		id2 = ctp_routes[id1][i + 1];

		if (id2 == arrivee) {
			if (idsol < solmax) {
				sol[idsol] = (char)arrivee;
				D = 0;
				for (i = 0; i < idsol; i++) {
					D = D + distanceTable[(int)sol[i]][(int)sol[i + 1]];
					Fsol[i] = sol[i];
				}
				prem2 = 0;
				if (!prem) {
					dist_chemin = D;
					prem = 1;
					for (i = 0; i <= idsol; i++) {
						solution[i] = sol[i];
					}
					solution[i++] = -1;
					solution[i] = -1;
				} else if (D < dist_chemin) {
					dist_chemin = D;
					for (i = 0; i <= idsol; i++) {
						solution[i] = sol[i];
					}
					solution[i++] = -1;
					solution[i] = -1;
				}
			}
			fl[id1] = -1;
			idsol--;

			return;
		} else if ((id2 != -1) && ((int)fl[id2] == -1))
			explore(id2, arrivee);
		else if (id2 == -1) {
			fl[id1] = -1;
			idsol--;

			return;
		}
		fl[id1]++;
	}

	fl[id1] = -1;
	idsol--;
}

void chemin0(int depart, int arrivee) {
	int i;
	//int   y=30;

	prem = 0;
	prem2 = 0;
	dist_chemin = 0;
	idsol = 0;
	solmax = 999;

	for (i = 0; i < 20 + 1; i++)
		fl[i] = -1;

	X = 0, Y = 30;

	explore(depart, arrivee);
}

void valide_noeud(int16 table[], int16 p, int *nclick, int16 solution0[20 + 3][2]) {
	int a, b, d, i, p1, x1, x2, y1, y2;
	//int   y=30;

	table[*nclick] = p;
	table[(*nclick) + 1] = -1;
	table_ptselect[*nclick][0] = x_mouse;
	table_ptselect[*nclick][1] = y_mouse;
	(*nclick)++;
<<<<<<< HEAD
	polyStructs = &CVars.polyStructNorm;
=======
	_vm->_polyStructs = &_vm->_polyStructNorm;
>>>>>>> fffec23a

	if (*nclick == 2) {	// second point
		x1 = table_ptselect[0][0];
		y1 = table_ptselect[0][1];
		x2 = table_ptselect[1][0];
		y2 = table_ptselect[1][1];
		if ((x1 == x2) && (y1 == y2)) {
			return;
		}
		flag_aff_chemin = 1;
<<<<<<< HEAD
		polyStructs = &CVars.polyStructExp;
=======
		_vm->_polyStructs = &_vm->_polyStructExp;
>>>>>>> fffec23a

		// can we go there directly ?
		polydroite(x1, y1, x2, y2);

		if (!flag_obstacle) {
			solution0[0][0] = x1;
			solution0[0][1] = y1;
<<<<<<< HEAD
			polyStructs = &CVars.polyStructExp;
=======
			_vm->_polyStructs = &_vm->_polyStructExp;
>>>>>>> fffec23a

			poly2(x2, y2, ctp_routeCoords[select_noeud[1]][0],
			      ctp_routeCoords[select_noeud[1]][1]);

			solution0[1][0] = table_ptselect[1][0] = X;
			solution0[1][1] = table_ptselect[1][1] = Y;
			solution0[2][0] = -1;

			if ((x1 == X) && (y1 == Y)) {
				flag_aff_chemin = 0;
				return;
			}
		} else {
			// no, we take the fastest way
			solution[0] = -1;
			if (ctp_routes[select_noeud[0]][0] > 0)
				chemin0(table[0], table[1]);

			if (solution[0] == -1) {
				x1 = table_ptselect[0][0];
				y1 = table_ptselect[0][1];
				polydroite(x1, y1, x_mouse, y_mouse);
				solution0[0][0] = x1;
				solution0[0][1] = y1;
				solution0[1][0] = X;
				solution0[1][1] = Y;

				solution0[2][0] = -1;
				if ((x1 == X) && (y1 == Y)) {
					flag_aff_chemin = 0;
					return;
				}
			} else {
				solution0[0][0] = x1;
				solution0[0][1] = y1;
				i = 0;
				while (solution[i] != -1) {
					p1 = solution[i];
					solution0[i + 1][0] =
					    ctp_routeCoords[p1][0];
					solution0[++i][1] =
					    ctp_routeCoords[p1][1];
				}
<<<<<<< HEAD
				polyStructs = &CVars.polyStructExp;
=======
				_vm->_polyStructs = &_vm->_polyStructExp;
>>>>>>> fffec23a
				poly2(x2, y2,
				      ctp_routeCoords[select_noeud[1]][0],
				      ctp_routeCoords[select_noeud[1]][1]);
				solution0[i + 1][0] = table_ptselect[1][0] = X;
				solution0[i + 1][1] = table_ptselect[1][1] = Y;
				solution0[i + 2][0] = -1;
				if ((x1 == X) && (y1 == Y)) {
					flag_aff_chemin = 0;
					return;
				}

				/****** Trim down any un-necessary walk points ******/

				i++;
				d = 0;
				a = i;
				flag_obstacle = 1;
				while (d != a) {
					x1 = solution0[d][0];
					y1 = solution0[d][1];

					while (flag_obstacle && i != d) {
						x2 = solution0[i][0];
						y2 = solution0[i][1];
<<<<<<< HEAD
						polyStructs = &CVars.polyStructExp;
=======
						_vm->_polyStructs = &_vm->_polyStructExp;
>>>>>>> fffec23a
						polydroite(x1, y1, x2, y2);
						i--;
					}
					flag_obstacle = 1;
					if (d != i) {
						i++;
						for (b = d + 1; b < i; b++) {
							solution0[b][0] = -2;
						}
					} else
						i++;
					d = i;
					i = a;
				}
				flag_obstacle = 0;
			}
		}
	}
}

/**
 * Computes a path for an actor to walk between a given source and destination position
 */
int16 computePathfinding(MovementEntry &moveInfo, int16 x, int16 y, int16 destX, int16 destY, int16 stepX, int16 stepY, int16 oldPathId) {
	persoStruct *perso;
	int num;

	if (!_vm->_polyStruct) {
		moveInfo.x = -1;
		moveInfo.y = -1;

		return -1;
	}

	if (oldPathId >= 0) {
		if (persoTable[oldPathId]) {
			freePerso(oldPathId);
		}
	}

	if (!flagCt) {
		int i;
		int16 *ptr;

		for (i = 0; i < NUM_PERSONS; i++) {	// 10 = num perso
			if (!persoTable[i]) {
				break;
			}
		}

		if (i == NUM_PERSONS) {
			moveInfo.x = -1;
			moveInfo.y = -1;

			return -1;
		}

		perso = persoTable[i] = (persoStruct *) MemAlloc(sizeof(persoStruct));

		ptr = perso->solution[0];

		perso->inc_jo1 = stepX;
		perso->inc_jo2 = stepY;

		*(ptr++) = x;
		*(ptr++) = y;
		*(ptr++) = moveInfo.x = destX;
		*(ptr++) = moveInfo.y = destY;
		*(ptr++) = -1;

		moveInfo.poly = numPoly;

		perso->inc_droite = 0;
		perso->inc_chemin = 0;

		return i;
	}

	nclick_noeud = 0;
<<<<<<< HEAD
	polyStructs = &CVars.polyStructNorm;
=======
	_vm->_polyStructs = &_vm->_polyStructNorm;
>>>>>>> fffec23a
	flag_aff_chemin = 0;

	if (x == destX && y == destY) {
		moveInfo.x = -1;
		moveInfo.y = -1;

		return (-1);
	}

	/******* cherche le premier noeud ******/

	getPixel(x, y);

	moveInfo.poly = numPoly;

	x_mouse = x;
	y_mouse = y;

	if (!flag_obstacle || (point_select = point_proche(ctp_routeCoords)) == -1) {
		moveInfo.x = -1;
		moveInfo.y = -1;

		return (-1);
	}

	valide_noeud(select_noeud, point_select, &nclick_noeud, NULL);

	flag_aff_chemin = 0;

	/******* cherche le deuxieme noeud ******/

	num = 0;
	while (num < NUM_PERSONS && persoTable[num] != NULL)
		num++;

	if (num == NUM_PERSONS) {
		moveInfo.x = -1;
		moveInfo.y = -1;
		return (-1);
	}

	perso = persoTable[num] = (persoStruct *) MemAlloc(sizeof(persoStruct));

	perso->inc_jo1 = stepX;
	perso->inc_jo2 = stepY;

	x_mouse = destX;
	y_mouse = destY;

	if ((point_select = point_proche(ctp_routeCoords)) != -1)
		valide_noeud(select_noeud, point_select, &nclick_noeud, perso->solution);

	if ((!flag_aff_chemin) || ((table_ptselect[0][0] == table_ptselect[1][0]) && (table_ptselect[0][1] == table_ptselect[1][1]))) {
		moveInfo.x = -1;
		moveInfo.y = -1;
		freePerso(num);

		return (-1);
	}

	moveInfo.x = table_ptselect[1][0];
	moveInfo.y = table_ptselect[1][1];
	moveInfo.poly = numPoly;
	perso->inc_chemin = 0;
	perso->inc_droite = 0;

	return (num);
}

void set_anim(int ovl, int obj, int start, int x, int y, int mat, int state) {
	int newf, zoom;

	newf = ABS(mat) - 1;

	zoom = computeZoom(y);
	if (mat < 0)
		zoom = -zoom;

	setObjectPosition(ovl, obj, 0, x);
	setObjectPosition(ovl, obj, 1, y);
	setObjectPosition(ovl, obj, 2, y);
	setObjectPosition(ovl, obj, 4, zoom);
	setObjectPosition(ovl, obj, 3, newf + start);
	setObjectPosition(ovl, obj, 5, state);
}

/**
 * Handles the processing of any active actors to allow for handling movement
 */
void processAnimation() {
	objectParamsQuery params;
	MovementEntry moveInfo;
	actorStruct *currentActor = actorHead.next;
	actorStruct *nextActor;

	while (currentActor) {
		nextActor = currentActor->next;

		if (!currentActor->freeze && ((currentActor->type == ATP_MOUSE) || (currentActor->type == 1))) {
			getMultipleObjectParam(currentActor->overlayNumber, currentActor->idx, &params);

			if (((animationStart && !currentActor->flag) || (!animationStart && currentActor->x_dest != -1
					&& currentActor->y_dest != -1)) && (currentActor->type == ATP_MOUSE)) {
				// mouse animation
				if (!animationStart) {
					aniX = currentActor->x_dest;
					aniY = currentActor->y_dest;
					currentActor->x_dest = -1;
					currentActor->y_dest = -1;

					currentActor->flag = 1;
				}

				currentActor->pathId = computePathfinding(moveInfo, params.X, params.Y,
					aniX, aniY, currentActor->stepX, currentActor->stepY, currentActor->pathId);

				if (currentActor->pathId == ANIM_WAIT) {
					if ((currentActor->endDirection != -1) && (currentActor->endDirection != currentActor->startDirection)) {
						currentActor->phase = ANIM_PHASE_STATIC_END;
						currentActor->nextDirection = currentActor->endDirection;
						currentActor->endDirection = -1;
						currentActor->counter = 0;
					} else {
						currentActor->pathId = ANIM_FINISH;
						currentActor->flag = 0;
						currentActor->endDirection = -1;
						currentActor->phase = ANIM_PHASE_WAIT;
					}
				} else {
					currentActor->phase = ANIM_PHASE_STATIC;
					currentActor->counter = -1;
				}
			} else
				if ((currentActor->type == 1) && (currentActor->x_dest != -1) && (currentActor->y_dest != -1)) {
					// track animation
					currentActor->pathId = computePathfinding(moveInfo, params.X, params.Y, currentActor->x_dest, currentActor->y_dest, currentActor->stepX, currentActor->stepY, currentActor->pathId);

					currentActor->x_dest = -1;
					currentActor->y_dest = -1;

					if (currentActor->pathId == ANIM_WAIT) {
						if ((currentActor->endDirection != -1) && (currentActor->endDirection != currentActor->startDirection)) {
							currentActor->phase = ANIM_PHASE_STATIC_END;
							currentActor->nextDirection = currentActor->endDirection;
							currentActor->endDirection = -1;
							currentActor->counter = 0;
						} else {
							currentActor->pathId = -2;
							currentActor->flag = 0;
							currentActor->endDirection = -1;
							currentActor->phase = ANIM_PHASE_WAIT;
						}
					} else {
						currentActor->phase = ANIM_PHASE_STATIC;
						currentActor->counter = -1;
					}
				}

			animationStart = false;

			if ((currentActor->pathId >= 0) || (currentActor->phase == ANIM_PHASE_STATIC_END)) {

				// Main switch statement for handling various phases of movement
				// IMPORTANT: This switch relies on falling through cases in certain circumstances
				// , so 'break' statements should *not* be used at the end of case areas
				switch (currentActor->phase) {
				case ANIM_PHASE_STATIC_END:
				case ANIM_PHASE_STATIC:
				{
					// In-place (on the spot) animationos

					if ((currentActor->counter == -1) && (currentActor->phase == ANIM_PHASE_STATIC)) {
						affiche_chemin(currentActor->pathId, moveInfo);

						if (moveInfo.x == -1) {
							currentActor->pathId = ANIM_FINISH;
							currentActor->flag = 0;
							currentActor->endDirection = -1;
							currentActor->phase = ANIM_PHASE_WAIT;
							break;
						}

						currentActor->x = moveInfo.x;
						currentActor->y = moveInfo.y;
						currentActor->nextDirection = moveInfo.direction;
						currentActor->poly = moveInfo.poly;
						currentActor->counter = 0;

						if (currentActor->startDirection == currentActor->nextDirection)
							currentActor->phase = ANIM_PHASE_MOVE;
					}

					if ((currentActor->counter >= 0)
					        && ((currentActor->phase == ANIM_PHASE_STATIC_END)
					            || (currentActor->phase == ANIM_PHASE_STATIC))) {
						int newA;
						int inc = 1;
						int t_inc = currentActor->startDirection - 1;

						if (t_inc < 0)
							t_inc = 3;

						if (currentActor->nextDirection == t_inc)
							inc = -1;

						if (inc > 0)
							newA = actor_stat[currentActor->startDirection][currentActor->counter++];
						else
							newA = actor_invstat[currentActor->startDirection][currentActor->counter++];

						if (newA == 0) {
							currentActor->startDirection = currentActor->startDirection + inc;

							if (currentActor->startDirection > 3)
								currentActor->startDirection = 0;

							if (currentActor->startDirection < 0)
								currentActor-> startDirection = 3;

							currentActor->counter = 0;

							if (currentActor->startDirection == currentActor->nextDirection) {
								if (currentActor->phase == ANIM_PHASE_STATIC)
									currentActor->phase = ANIM_PHASE_MOVE;
								else
									currentActor->phase = ANIM_PHASE_END;
							} else {
								newA = actor_stat[currentActor->startDirection][currentActor->counter++];

								if (inc == -1)
									newA = -newA;

								set_anim(currentActor->overlayNumber, currentActor->idx,
									currentActor->start, params.X, params.Y, newA, currentActor->poly);
								break;
							}
						} else {
							set_anim(currentActor->overlayNumber,currentActor->idx, currentActor->start,
								params.X, params.Y, newA, currentActor->poly);
							break;
						}
					}
				}

				case ANIM_PHASE_MOVE:
				{
					// Walk animations

					if (currentActor->counter >= 1) {
						affiche_chemin(currentActor->pathId, moveInfo);

						if (moveInfo.x == -1) {
							if ((currentActor->endDirection == -1) || (currentActor->endDirection == currentActor->nextDirection)) {
								currentActor->phase = ANIM_PHASE_END;
							} else {
								currentActor->phase = ANIM_PHASE_STATIC_END;
								currentActor->nextDirection = currentActor->endDirection;
							}
							currentActor->counter = 0;
							break;
						} else {
							currentActor->x = moveInfo.x;
							currentActor->y = moveInfo.y;
							currentActor->nextDirection = moveInfo.direction;
							currentActor->poly = moveInfo.poly;
						}
					}

					if (currentActor->phase == ANIM_PHASE_MOVE) {
						int newA;

						currentActor->startDirection = currentActor->nextDirection;

						newA = actor_move[currentActor->startDirection][currentActor->counter++];
						if (!newA) {
							currentActor->counter = 0;
							newA = actor_move[currentActor->startDirection][currentActor->counter++];
						}
						set_anim(currentActor->overlayNumber, currentActor->idx, currentActor->start,
							currentActor->x, currentActor->y, newA, currentActor->poly);
						break;
					}
				}

				case ANIM_PHASE_END:
				{
					// End of walk animation

					int newA = actor_end[currentActor->startDirection][0];

					set_anim(currentActor->overlayNumber, currentActor->idx, currentActor->start,
						currentActor->x, currentActor->y, newA, currentActor->poly);

					currentActor->pathId = ANIM_FINISH;
					currentActor->phase = ANIM_PHASE_WAIT;
					currentActor->flag = 0;
					currentActor->endDirection = -1;
					break;
				}
				default: {
					warning("Unimplemented currentActor->phase=%d in processAnimation()", currentActor->phase);
					// exit(1);
				}
				}
			}
		}

		currentActor = nextActor;
	}
}

} // End of namespace Cruise<|MERGE_RESOLUTION|>--- conflicted
+++ resolved
@@ -293,11 +293,7 @@
 	int x1, y1, i, x, y, p;
 	int d1 = 1000;
 
-<<<<<<< HEAD
-	polyStructs = &CVars.polyStructNorm;
-=======
 	_vm->_polyStructs = &_vm->_polyStructNorm;
->>>>>>> fffec23a
 
 	if (nclick_noeud == 1) {
 		x = x_mouse;
@@ -305,31 +301,19 @@
 		x1 = table_ptselect[0][0];
 		y1 = table_ptselect[0][1];
 
-<<<<<<< HEAD
-		polyStructs = &CVars.polyStructExp;
-=======
 		_vm->_polyStructs = &_vm->_polyStructExp;
->>>>>>> fffec23a
 
 		getPixel(x, y);
 
 		if (!flag_obstacle) {
-<<<<<<< HEAD
-			polyStructs = &CVars.polyStructNorm;
-=======
 			_vm->_polyStructs = &_vm->_polyStructNorm;
->>>>>>> fffec23a
 
 			getPixel(x, y);
 
 			if (flag_obstacle) {
 				polydroite(x1, y1, x, y);
 			}
-<<<<<<< HEAD
-			polyStructs = &CVars.polyStructExp;
-=======
 			_vm->_polyStructs = &_vm->_polyStructExp;
->>>>>>> fffec23a
 		}
 		if (!flag_obstacle) {	/* dans flag_obstacle --> couleur du point */
 			x1 = table_ptselect[0][0];
@@ -341,11 +325,7 @@
 			y_mouse = Y;
 		}
 	}
-<<<<<<< HEAD
-	polyStructs = &CVars.polyStructNorm;
-=======
 	_vm->_polyStructs = &_vm->_polyStructNorm;
->>>>>>> fffec23a
 
 	p = -1;
 	for (i = 0; i < ctp_routeCoordCount; i++) {
@@ -473,11 +453,7 @@
 	table_ptselect[*nclick][0] = x_mouse;
 	table_ptselect[*nclick][1] = y_mouse;
 	(*nclick)++;
-<<<<<<< HEAD
-	polyStructs = &CVars.polyStructNorm;
-=======
 	_vm->_polyStructs = &_vm->_polyStructNorm;
->>>>>>> fffec23a
 
 	if (*nclick == 2) {	// second point
 		x1 = table_ptselect[0][0];
@@ -488,11 +464,7 @@
 			return;
 		}
 		flag_aff_chemin = 1;
-<<<<<<< HEAD
-		polyStructs = &CVars.polyStructExp;
-=======
 		_vm->_polyStructs = &_vm->_polyStructExp;
->>>>>>> fffec23a
 
 		// can we go there directly ?
 		polydroite(x1, y1, x2, y2);
@@ -500,11 +472,7 @@
 		if (!flag_obstacle) {
 			solution0[0][0] = x1;
 			solution0[0][1] = y1;
-<<<<<<< HEAD
-			polyStructs = &CVars.polyStructExp;
-=======
 			_vm->_polyStructs = &_vm->_polyStructExp;
->>>>>>> fffec23a
 
 			poly2(x2, y2, ctp_routeCoords[select_noeud[1]][0],
 			      ctp_routeCoords[select_noeud[1]][1]);
@@ -548,11 +516,7 @@
 					solution0[++i][1] =
 					    ctp_routeCoords[p1][1];
 				}
-<<<<<<< HEAD
-				polyStructs = &CVars.polyStructExp;
-=======
 				_vm->_polyStructs = &_vm->_polyStructExp;
->>>>>>> fffec23a
 				poly2(x2, y2,
 				      ctp_routeCoords[select_noeud[1]][0],
 				      ctp_routeCoords[select_noeud[1]][1]);
@@ -577,11 +541,7 @@
 					while (flag_obstacle && i != d) {
 						x2 = solution0[i][0];
 						y2 = solution0[i][1];
-<<<<<<< HEAD
-						polyStructs = &CVars.polyStructExp;
-=======
 						_vm->_polyStructs = &_vm->_polyStructExp;
->>>>>>> fffec23a
 						polydroite(x1, y1, x2, y2);
 						i--;
 					}
@@ -661,11 +621,7 @@
 	}
 
 	nclick_noeud = 0;
-<<<<<<< HEAD
-	polyStructs = &CVars.polyStructNorm;
-=======
 	_vm->_polyStructs = &_vm->_polyStructNorm;
->>>>>>> fffec23a
 	flag_aff_chemin = 0;
 
 	if (x == destX && y == destY) {
