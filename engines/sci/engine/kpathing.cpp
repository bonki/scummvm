--- conflicted
+++ resolved
@@ -338,15 +338,15 @@
 
 static void draw_polygon(EngineState *s, reg_t polygon, int width, int height) {
 	SegManager *segMan = s->_segMan;
-	reg_t points = GET_SEL32(segMan, polygon, SELECTOR(points));
+	reg_t points = readSelector(segMan, polygon, SELECTOR(points));
 
 #ifdef ENABLE_SCI32
 	if (segMan->isHeapObject(points))
-		points = GET_SEL32(segMan, points, SELECTOR(data));
+		points = readSelector(segMan, points, SELECTOR(data));
 #endif
 
-	int size = GET_SEL32V(segMan, polygon, SELECTOR(size));
-	int type = GET_SEL32V(segMan, polygon, SELECTOR(type));
+	int size = readSelectorValue(segMan, polygon, SELECTOR(size));
+	int type = readSelectorValue(segMan, polygon, SELECTOR(type));
 	Common::Point first, prev;
 	int i;
 
@@ -387,15 +387,15 @@
 }
 
 static void print_polygon(SegManager *segMan, reg_t polygon) {
-	reg_t points = GET_SEL32(segMan, polygon, SELECTOR(points));
+	reg_t points = readSelector(segMan, polygon, SELECTOR(points));
 
 #ifdef ENABLE_SCI32
 	if (segMan->isHeapObject(points))
-		points = GET_SEL32(segMan, points, SELECTOR(data));
+		points = readSelector(segMan, points, SELECTOR(data));
 #endif
 
-	int size = GET_SEL32V(segMan, polygon, SELECTOR(size));
-	int type = GET_SEL32V(segMan, polygon, SELECTOR(type));
+	int size = readSelectorValue(segMan, polygon, SELECTOR(size));
+	int type = readSelectorValue(segMan, polygon, SELECTOR(type));
 	int i;
 	Common::Point point;
 
@@ -1078,13 +1078,13 @@
 static Polygon *convert_polygon(EngineState *s, reg_t polygon) {
 	SegManager *segMan = s->_segMan;
 	int i;
-	reg_t points = GET_SEL32(segMan, polygon, SELECTOR(points));
-	int size = GET_SEL32V(segMan, polygon, SELECTOR(size));
+	reg_t points = readSelector(segMan, polygon, SELECTOR(points));
+	int size = readSelectorValue(segMan, polygon, SELECTOR(size));
 
 #ifdef ENABLE_SCI32
 	// SCI32 stores the actual points in the data property of points (in a new array)
 	if (segMan->isHeapObject(points))
-		points = GET_SEL32(segMan, points, SELECTOR(data));
+		points = readSelector(segMan, points, SELECTOR(data));
 #endif
 
 	if (size == 0) {
@@ -1092,17 +1092,13 @@
 		return NULL;
 	}
 
-	Polygon *poly = new Polygon(GET_SEL32V(segMan, polygon, SELECTOR(type)));
+	Polygon *poly = new Polygon(readSelectorValue(segMan, polygon, SELECTOR(type)));
 
 	int skip = 0;
 
 	// WORKAROUND: broken polygon in lsl1sci, room 350, after opening elevator
 	// Polygon has 17 points but size is set to 19
-<<<<<<< HEAD
-	if ((size == 19) && (s->_gameId == "lsl1sci")) {
-=======
 	if ((size == 19) && g_sci->getGameId() == GID_LSL1) {
->>>>>>> fffec23a
 		if ((s->currentRoomNumber() == 350)
 		&& (read_point(segMan, points, 18) == Common::Point(108, 137))) {
 			debug(1, "Applying fix for broken polygon in lsl1sci, room 350");
@@ -1171,7 +1167,7 @@
 
 			if (polygon) {
 				pf_s->polygons.push_back(polygon);
-				count += GET_SEL32V(segMan, node->value, SELECTOR(size));
+				count += readSelectorValue(segMan, node->value, SELECTOR(size));
 			}
 
 			node = s->_segMan->lookupNode(node->succ);
@@ -1224,11 +1220,7 @@
 
 		// WORKAROUND LSL5 room 660. Priority glitch due to us choosing a different path
 		// than SSCI. Happens when Patti walks to the control room.
-<<<<<<< HEAD
-		if ((s->_gameId == "lsl5") && (s->currentRoomNumber() == 660) && (Common::Point(67, 131) == *new_start) && (Common::Point(229, 101) == *new_end)) {
-=======
 		if (g_sci->getGameId() == GID_LSL5 && (s->currentRoomNumber() == 660) && (Common::Point(67, 131) == *new_start) && (Common::Point(229, 101) == *new_end)) {
->>>>>>> fffec23a
 			debug(1, "[avoidpath] Applying fix for priority problem in LSL5, room 660");
 			pf_s->_prependPoint = new_start;
 			new_start = new Common::Point(77, 107);
@@ -1450,7 +1442,7 @@
 			if (argc < 7)
 				error("[avoidpath] Not enough arguments");
 
-			poly_list = (!argv[4].isNull() ? GET_SEL32(s->_segMan, argv[4], SELECTOR(elements)) : NULL_REG);
+			poly_list = (!argv[4].isNull() ? readSelector(s->_segMan, argv[4], SELECTOR(elements)) : NULL_REG);
 			width = argv[5].toUint16();
 			height = argv[6].toUint16();
 			if (argc > 7)
@@ -1750,8 +1742,6 @@
 	}
 }
 
-<<<<<<< HEAD
-=======
 /**
  * This is a quite rare kernel function. An example of when it's called
  * is in QFG1VGA, after killing any monster.
@@ -1797,5 +1787,4 @@
 
 #endif
 
->>>>>>> fffec23a
 } // End of namespace Sci