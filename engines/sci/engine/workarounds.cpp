--- conflicted
+++ resolved
@@ -131,11 +131,7 @@
 	//{ GID_KQ5,            -1,     0,  0,                   "", "export 29",      -1,    3, { WORKAROUND_FAKE,   0xf } }, // called when playing harp for the harpies or when aborting dialog in toy shop, is used for kDoAudio - bug #3034700
 	// ^^ shouldn't be needed anymore, we got a script patch instead (kq5PatchCdHarpyVolume)
 	{ GID_KQ5,            25,    25,  0,              "rm025", "doit",           -1,    0, { WORKAROUND_FAKE,   0 } }, // inside witch forest, when going to the room where the walking rock is
-<<<<<<< HEAD
-    { GID_KQ5,            55,    55,  0,         "helpScript", "doit",           -1,    0, { WORKAROUND_FAKE,   0 } }, // when giving the tambourine to the monster in the labyrinth (only happens at one of the locations) - bug #3041262
-=======
 	{ GID_KQ5,            55,    55,  0,         "helpScript", "doit",           -1,    0, { WORKAROUND_FAKE,   0 } }, // when giving the tambourine to the monster in the labyrinth (only happens at one of the locations) - bug #3041262
->>>>>>> 13e24af0
 	{ GID_KQ6,            -1,    30,  0,               "rats", "changeState",    -1,   -1, { WORKAROUND_FAKE,   0 } }, // rats in the catacombs (temps 1 - 5) - bugs #3034597, #3035495, #3035824
 	{ GID_KQ6,           210,   210,  0,              "rm210", "scriptCheck",    -1,    0, { WORKAROUND_FAKE,   1 } }, // using inventory in that room - bug #3034565
 	{ GID_KQ6,           500,   500,  0,              "rm500", "init",           -1,    0, { WORKAROUND_FAKE,   0 } }, // going to island of the beast
@@ -184,10 +180,7 @@
 	{ GID_QFG3,          700,   700, -1,      "monsterIsDead", "changeState",    -1,    0, { WORKAROUND_FAKE,   0 } }, // in the jungle, after winning any fight, bug #3040624
 	{ GID_QFG3,          470,   470, -1,              "rm470", "notify",         -1,    0, { WORKAROUND_FAKE,   0 } }, // closing the character screen in the Simbani village in the room with the bridge, bug #3040565
 	{ GID_QFG3,          490,   490, -1,      "computersMove", "changeState",    -1,    0, { WORKAROUND_FAKE,   0 } }, // when finishing awari game, bug #3040579
-<<<<<<< HEAD
-=======
 	{ GID_QFG3,          851,    32, -1,            "ProjObj", "doit",           -1,    1, { WORKAROUND_FAKE,   0 } }, // near the end, when throwing the spear of death, bug #3050122
->>>>>>> 13e24af0
 	{ GID_QFG4,           -1,    15, -1,     "charInitScreen", "dispatchEvent",  -1,    5, { WORKAROUND_FAKE,   0 } }, // floppy version, when viewing the character screen
 	{ GID_QFG4,           -1, 64917, -1,       "controlPlane", "setBitmap",      -1,    3, { WORKAROUND_FAKE,   0 } }, // floppy version, when entering the game menu
 	{ GID_QFG4,           -1, 64917, -1,              "Plane", "setBitmap",      -1,    3, { WORKAROUND_FAKE,   0 } }, // floppy version, happen sometimes in fights
