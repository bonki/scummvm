/* ScummVM - Graphic Adventure Engine
 *
 * ScummVM is the legal property of its developers, whose names
 * are too numerous to list here. Please refer to the COPYRIGHT
 * file distributed with this source distribution.
 *
 * This program is free software; you can redistribute it and/or
 * modify it under the terms of the GNU General Public License
 * as published by the Free Software Foundation; either version 2
 * of the License, or (at your option) any later version.

 * This program is distributed in the hope that it will be useful,
 * but WITHOUT ANY WARRANTY; without even the implied warranty of
 * MERCHANTABILITY or FITNESS FOR A PARTICULAR PURPOSE.  See the
 * GNU General Public License for more details.

 * You should have received a copy of the GNU General Public License
 * along with this program; if not, write to the Free Software
 * Foundation, Inc., 51 Franklin Street, Fifth Floor, Boston, MA 02110-1301, USA.
 *
 * $URL$
 * $Id$
 *
 */

#include "common/debug.h"
#include "common/debug-channels.h"
#include "common/stack.h"
#include "common/config-manager.h"

#include "sci/sci.h"
#include "sci/console.h"
#include "sci/resource.h"
#include "sci/engine/features.h"
#include "sci/engine/state.h"
#include "sci/engine/kernel.h"
#include "sci/engine/script.h"
#include "sci/engine/seg_manager.h"
#include "sci/engine/selector.h"	// for SELECTOR
#include "sci/engine/gc.h"
#include "sci/engine/workarounds.h"

namespace Sci {

const reg_t NULL_REG = {0, 0};
const reg_t SIGNAL_REG = {0, SIGNAL_OFFSET};
const reg_t TRUE_REG = {0, 1};
//#define VM_DEBUG_SEND

#define SCI_XS_CALLEE_LOCALS ((SegmentId)-1)

/**
 * Adds an entry to the top of the execution stack.
 *
 * @param[in] s				The state with which to execute
 * @param[in] pc			The initial program counter
 * @param[in] sp			The initial stack pointer
 * @param[in] objp			Pointer to the beginning of the current object
 * @param[in] argc			Number of parameters to call with
 * @param[in] argp			Heap pointer to the first parameter
 * @param[in] selector		The selector by which it was called or
 *							NULL_SELECTOR if n.a. For debugging.
 * @param[in] exportId		The exportId by which it was called or
 *							-1 if n.a. For debugging.
 * @param[in] sendp			Pointer to the object which the message was
 * 							sent to. Equal to objp for anything but super.
 * @param[in] origin		Number of the execution stack element this
 * 							entry was created by (usually the current TOS
 * 							number, except for multiple sends).
 * @param[in] local_segment	The segment to use for local variables,
 *							or SCI_XS_CALLEE_LOCALS to use obj's segment.
 * @return 					A pointer to the new exec stack TOS entry
 */
static ExecStack *add_exec_stack_entry(Common::List<ExecStack> &execStack, reg_t pc, StackPtr sp,
		reg_t objp, int argc, StackPtr argp, Selector selector, int exportId, int localCallOffset,
		reg_t sendp, int origin, SegmentId local_segment);

/**
 * Adds one varselector access to the execution stack.
 * This function is called from send_selector only.
 * @param[in] s			The EngineState to use
 * @param[in] objp		Pointer to the object owning the selector
 * @param[in] argc		1 for writing, 0 for reading
 * @param[in] argp		Pointer to the address of the data to write -2
 * @param[in] selector	Selector name
 * @param[in] address	Heap address of the selector
 * @param[in] origin	Stack frame which the access originated from
 * @return 				Pointer to the new exec-TOS element
 */
static ExecStack *add_exec_stack_varselector(Common::List<ExecStack> &execStack, reg_t objp, int argc,
		StackPtr argp, Selector selector, const ObjVarRef& address,
		int origin);


// validation functionality

static reg_t &validate_property(Object *obj, int index) {
	// A static dummy reg_t, which we return if obj or index turn out to be
	// invalid. Note that we cannot just return NULL_REG, because client code
	// may modify the value of the returned reg_t.
	static reg_t dummyReg = NULL_REG;

	// If this occurs, it means there's probably something wrong with the garbage
	// collector, so don't hide it with fake return values
	if (!obj)
		error("validate_property: Sending to disposed object");

	if (index < 0 || (uint)index >= obj->getVarCount()) {
		// This is same way sierra does it and there are some games, that contain such scripts like
		//  iceman script 998 (fred::canBeHere, executed right at the start)
		debugC(2, kDebugLevelVM, "[VM] Invalid property #%d (out of [0..%d]) requested!",
			index, obj->getVarCount());
		return dummyReg;
	}

	return obj->_variables[index];
}

static StackPtr validate_stack_addr(EngineState *s, StackPtr sp) {
	if (sp >= s->stack_base && sp < s->stack_top)
		return sp;

	error("[VM] Stack index %d out of valid range [%d..%d]",
		(int)(sp - s->stack_base), 0, (int)(s->stack_top - s->stack_base - 1));
	return 0;
}

static int validate_arithmetic(reg_t reg) {
	if (reg.segment) {
		// The results of this are likely unpredictable... It most likely means that a kernel function is returning something wrong.
		// If such an error occurs, we usually need to find the last kernel function called and check its return value.
		error("[VM] Attempt to read arithmetic value from non-zero segment [%04x]. Address: %04x:%04x", reg.segment, PRINT_REG(reg));
		return 0;
	}

	return reg.offset;
}

static int signed_validate_arithmetic(reg_t reg) {
	return (int16)validate_arithmetic(reg);
}

static bool validate_variable(reg_t *r, reg_t *stack_base, int type, int max, int index) {
	const char *names[4] = {"global", "local", "temp", "param"};

	if (index < 0 || index >= max) {
		Common::String txt = Common::String::printf(
							"[VM] Attempt to use invalid %s variable %04x ",
							names[type], index);
		if (max == 0)
			txt += "(variable type invalid)";
		else
			txt += Common::String::printf("(out of range [%d..%d])", 0, max - 1);

		if (type == VAR_PARAM || type == VAR_TEMP) {
			int total_offset = r - stack_base;
			if (total_offset < 0 || total_offset >= VM_STACK_SIZE) {
				// Fatal, as the game is trying to do an OOB access
				error("%s. [VM] Access would be outside even of the stack (%d); access denied", txt.c_str(), total_offset);
				return false;
			} else {
				debugC(2, kDebugLevelVM, "%s", txt.c_str());
				debugC(2, kDebugLevelVM, "[VM] Access within stack boundaries; access granted.");
				return true;
			}
		}
		return false;
	}

	return true;
}

static bool validate_unsignedInteger(reg_t reg, uint16 &integer) {
	if (reg.segment)
		return false;
	integer = reg.offset;
	return true;
}

static bool validate_signedInteger(reg_t reg, int16 &integer) {
	if (reg.segment)
		return false;
	integer = (int16)reg.offset;
	return true;
}

extern const char *opcodeNames[]; // from scriptdebug.cpp

static reg_t arithmetic_lookForWorkaround(const byte opcode, const SciWorkaroundEntry *workaroundList, reg_t value1, reg_t value2) {
	SciTrackOriginReply originReply;
	SciWorkaroundSolution solution = trackOriginAndFindWorkaround(0, workaroundList, &originReply);
	if (solution.type == WORKAROUND_NONE)
		error("%s on non-integer (%04x:%04x, %04x:%04x) from method %s::%s (script %d, room %d, localCall %x)", 
		opcodeNames[opcode], PRINT_REG(value1), PRINT_REG(value2), originReply.objectName.c_str(), 
		originReply.methodName.c_str(), originReply.scriptNr, g_sci->getEngineState()->currentRoomNumber(),
		originReply.localCallOffset);
	assert(solution.type == WORKAROUND_FAKE);
	return make_reg(0, solution.value);
}

static reg_t validate_read_var(reg_t *r, reg_t *stack_base, int type, int max, int index, reg_t default_value) {
	if (validate_variable(r, stack_base, type, max, index)) {
		if (r[index].segment == 0xffff) {
			switch (type) {
			case VAR_TEMP: {
				// Uninitialized read on a temp
				//  We need to find correct replacements for each situation manually
				SciTrackOriginReply originReply;
				SciWorkaroundSolution solution = trackOriginAndFindWorkaround(index, uninitializedReadWorkarounds, &originReply);
				if (solution.type == WORKAROUND_NONE)
					error("Uninitialized read for temp %d from method %s::%s (script %d, room %d, localCall %x)", 
					index, originReply.objectName.c_str(), originReply.methodName.c_str(), originReply.scriptNr, 
					g_sci->getEngineState()->currentRoomNumber(), originReply.localCallOffset);
				assert(solution.type == WORKAROUND_FAKE);
				r[index] = make_reg(0, solution.value);
				break;
			}
			case VAR_PARAM:
				// Out-of-bounds read for a parameter that goes onto stack and hits an uninitialized temp
				//  We return 0 currently in that case
				debugC(2, kDebugLevelVM, "[VM] Read for a parameter goes out-of-bounds, onto the stack and gets uninitialized temp");
				return NULL_REG;
			default:
				break;
			}
		}
		return r[index];
	} else
		return default_value;
}

static void validate_write_var(reg_t *r, reg_t *stack_base, int type, int max, int index, reg_t value, SegManager *segMan, Kernel *kernel) {
	if (validate_variable(r, stack_base, type, max, index)) {

		// WORKAROUND: This code is needed to work around a probable script bug, or a
		// limitation of the original SCI engine, which can be observed in LSL5.
		//
		// In some games, ego walks via the "Grooper" object, in particular its "stopGroop"
		// child. In LSL5, during the game, ego is swapped from Larry to Patti. When this
		// happens in the original interpreter, the new actor is loaded in the same memory
		// location as the old one, therefore the client variable in the stopGroop object
		// points to the new actor. This is probably why the reference of the stopGroop
		// object is never updated (which is why I mentioned that this is either a script
		// bug or some kind of limitation).
		//
		// In our implementation, each new object is loaded in a different memory location,
		// and we can't overwrite the old one. This means that in our implementation,
		// whenever ego is changed, we need to update the "client" variable of the
		// stopGroop object, which points to ego, to the new ego object. If this is not
		// done, ego's movement will not be updated properly, so the result is
		// unpredictable (for example in LSL5, Patti spins around instead of walking).
		if (index == 0 && type == VAR_GLOBAL && getSciVersion() > SCI_VERSION_0_EARLY) {	// global 0 is ego
			reg_t stopGroopPos = segMan->findObjectByName("stopGroop");
			if (!stopGroopPos.isNull()) {	// does the game have a stopGroop object?
				// Find the "client" member variable of the stopGroop object, and update it
				ObjVarRef varp;
<<<<<<< HEAD
				if (lookup_selector(segMan, stopGroopPos, kernel->_selectorCache.client, &varp, NULL) == kSelectorVariable) {
=======
				if (lookupSelector(segMan, stopGroopPos, SELECTOR(client), &varp, NULL) == kSelectorVariable) {
>>>>>>> fffec23a
					reg_t *clientVar = varp.getPointer(segMan);
					*clientVar = value;
				}
			}
		}

		// If we are writing an uninitialized value into a temp, we remove the uninitialized segment
		//  this happens at least in sq1/room 44 (slot-machine), because a send is missing parameters, then
		//  those parameters are taken from uninitialized stack and afterwards they are copied back into temps
		//  if we don't remove the segment, we would get false-positive uninitialized reads later
		if (type == VAR_TEMP && value.segment == 0xffff)
			value.segment = 0;

		r[index] = value;
	}
}

#define READ_VAR(type, index) validate_read_var(s->variables[type], s->stack_base, type, s->variablesMax[type], index, s->r_acc)
#define WRITE_VAR(type, index, value) validate_write_var(s->variables[type], s->stack_base, type, s->variablesMax[type], index, value, s->_segMan, g_sci->getKernel())
#define WRITE_VAR16(type, index, value) WRITE_VAR(type, index, make_reg(0, value));

// Operating on the stack
// 16 bit:
#define PUSH(v) PUSH32(make_reg(0, v))
// 32 bit:
#define PUSH32(a) (*(validate_stack_addr(s, (s->xs->sp)++)) = (a))
#define POP32() (*(validate_stack_addr(s, --(s->xs->sp))))

bool SciEngine::checkExportBreakpoint(uint16 script, uint16 pubfunct) {
	if (_debugState._activeBreakpointTypes & BREAK_EXPORT) {
		uint32 bpaddress;

		bpaddress = (script << 16 | pubfunct);

		Common::List<Breakpoint>::const_iterator bp;
		for (bp = _debugState._breakpoints.begin(); bp != _debugState._breakpoints.end(); ++bp) {
			if (bp->type == BREAK_EXPORT && bp->address == bpaddress) {
				_console->DebugPrintf("Break on script %d, export %d\n", script, pubfunct);
				_debugState.debugging = true;
				_debugState.breakpointWasHit = true;
				return true;;
			}
		}
	}

	return false;
}

ExecStack *execute_method(EngineState *s, uint16 script, uint16 pubfunct, StackPtr sp, reg_t calling_obj, uint16 argc, StackPtr argp) {
	int seg = s->_segMan->getScriptSegment(script);
	Script *scr = s->_segMan->getScriptIfLoaded(seg);

	if (!scr || scr->isMarkedAsDeleted()) { // Script not present yet?
		seg = s->_segMan->instantiateScript(script);
		scr = s->_segMan->getScript(seg);
	}

	const int temp = scr->validateExportFunc(pubfunct);
	if (!temp) {
#ifdef ENABLE_SCI32
		// HACK: Temporarily switch to a warning in SCI32 games until we can figure out why Torin has
		// an invalid exported function.
		if (getSciVersion() >= SCI_VERSION_2)
			warning("Request for invalid exported function 0x%x of script 0x%x", pubfunct, script);
		else
#endif
			error("Request for invalid exported function 0x%x of script 0x%x", pubfunct, script);
		return NULL;
	}

	// Check if a breakpoint is set on this method
	g_sci->checkExportBreakpoint(script, pubfunct);

	return add_exec_stack_entry(s->_executionStack, make_reg(seg, temp), sp, calling_obj, argc, argp, -1, pubfunct, -1, calling_obj, s->_executionStack.size()-1, seg);
}


static void _exec_varselectors(EngineState *s) {
	// Executes all varselector read/write ops on the TOS
	while (!s->_executionStack.empty() && s->_executionStack.back().type == EXEC_STACK_TYPE_VARSELECTOR) {
		ExecStack &xs = s->_executionStack.back();
		reg_t *var = xs.getVarPointer(s->_segMan);
		if (!var) {
			error("Invalid varselector exec stack entry");
		} else {
			// varselector access?
			if (xs.argc) { // write?
				*var = xs.variables_argp[1];

			} else // No, read
				s->r_acc = *var;
		}
		s->_executionStack.pop_back();
	}
}

/** This struct is used to buffer the list of send calls in send_selector() */
struct CallsStruct {
	reg_t addr_func;
	reg_t varp_objp;
	union {
		reg_t func;
		ObjVarRef var;
	} address;
	StackPtr argp;
	int argc;
	Selector selector;
	StackPtr sp; /**< Stack pointer */
	int type; /**< Same as ExecStack.type */
};

bool SciEngine::checkSelectorBreakpoint(reg_t send_obj, int selector) {
	if (_debugState._activeBreakpointTypes & BREAK_SELECTOR) {
		char method_name[256];

		sprintf(method_name, "%s::%s", _gamestate->_segMan->getObjectName(send_obj), getKernel()->getSelectorName(selector).c_str());

		Common::List<Breakpoint>::const_iterator bp;
		for (bp = _debugState._breakpoints.begin(); bp != _debugState._breakpoints.end(); ++bp) {
			int cmplen = bp->name.size();
			if (bp->name.lastChar() != ':')
				cmplen = 256;

			if (bp->type == BREAK_SELECTOR && !strncmp(bp->name.c_str(), method_name, cmplen)) {
				_console->DebugPrintf("Break on %s (in [%04x:%04x])\n", method_name, PRINT_REG(send_obj));
				_debugState.debugging = true;
				_debugState.breakpointWasHit = true;
				return true;
			}
		}
	}

	return false;
}

ExecStack *send_selector(EngineState *s, reg_t send_obj, reg_t work_obj, StackPtr sp, int framesize, StackPtr argp) {
// send_obj and work_obj are equal for anything but 'super'
// Returns a pointer to the TOS exec_stack element
	assert(s);

	reg_t funcp;
	int selector;
	int argc;
	int origin = s->_executionStack.size()-1; // Origin: Used for debugging
	int print_send_action = 0;
	// We return a pointer to the new active ExecStack

	// The selector calls we catch are stored below:
	Common::Stack<CallsStruct> sendCalls;

	while (framesize > 0) {
		selector = validate_arithmetic(*argp++);
		argc = validate_arithmetic(*argp);

		if (argc > 0x800) { // More arguments than the stack could possibly accomodate for
			error("send_selector(): More than 0x800 arguments to function call");
		}

		// Check if a breakpoint is set on this method
<<<<<<< HEAD
		if (g_debugState._activeBreakpointTypes & BREAK_SELECTOR) {
			char method_name[256];

			sprintf(method_name, "%s::%s", s->_segMan->getObjectName(send_obj), g_sci->getKernel()->getSelectorName(selector).c_str());

			Common::List<Breakpoint>::const_iterator bp;
			for (bp = g_debugState._breakpoints.begin(); bp != g_debugState._breakpoints.end(); ++bp) {
				int cmplen = bp->name.size();
				if (bp->name.lastChar() != ':')
					cmplen = 256;

				if (bp->type == BREAK_SELECTOR && !strncmp(bp->name.c_str(), method_name, cmplen)) {
					Console *con = g_sci->getSciDebugger();
					con->DebugPrintf("Break on %s (in [%04x:%04x])\n", method_name, PRINT_REG(send_obj));
					print_send_action = 1;
					g_debugState.debugging = true;
					g_debugState.breakpointWasHit = true;
					break;
				}
			}
		}
=======
		printSendActions = g_sci->checkSelectorBreakpoint(send_obj, selector);
>>>>>>> fffec23a

#ifdef VM_DEBUG_SEND
		printf("Send to %04x:%04x (%s), selector %04x (%s):", PRINT_REG(send_obj), 
			s->_segMan->getObjectName(send_obj), selector, 
			g_sci->getKernel()->getSelectorName(selector).c_str());
#endif // VM_DEBUG_SEND

		ObjVarRef varp;
		switch (lookup_selector(s->_segMan, send_obj, selector, &varp, &funcp)) {
		case kSelectorNone:
			error("Send to invalid selector 0x%x of object at %04x:%04x", 0xffff & selector, PRINT_REG(send_obj));
			break;

		case kSelectorVariable:

#ifdef VM_DEBUG_SEND
			if (argc)
				printf("Varselector: Write %04x:%04x\n", PRINT_REG(argp[1]));
			else
				printf("Varselector: Read\n");
#endif // VM_DEBUG_SEND

			// argc == 0: read selector
			// argc == 1: write selector
			// argc > 1: write selector?
			if (print_send_action && argc ==  0) {	// read selector
				printf("[read selector]\n");
				print_send_action = 0;
			}

			if (print_send_action && argc > 0) {
				reg_t oldReg = *varp.getPointer(s->_segMan);
				reg_t newReg = argp[1];
<<<<<<< HEAD
				printf("[write to selector: change %04x:%04x to %04x:%04x]\n", PRINT_REG(oldReg), PRINT_REG(newReg));
				print_send_action = 0;
			}

			if (argc > 1)
				warning("send_selector(): more than 1 parameter (%d) while modifying a variable selector", argc);
=======
				warning("[write to selector (%s:%s): change %04x:%04x to %04x:%04x]\n", 
					s->_segMan->getObjectName(send_obj), g_sci->getKernel()->getSelectorName(selector).c_str(), 
					PRINT_REG(oldReg), PRINT_REG(newReg));
				printSendActions = false;
			}

			if (argc > 1) {
				// argc can indeed be bigger than 1 in some cases, and it's usually the
				// result of a script bug. Usually these aren't fatal.

				const char *objectName = s->_segMan->getObjectName(send_obj);

				reg_t oldReg = *varp.getPointer(s->_segMan);
				reg_t newReg = argp[1];
				const char *selectorName = g_sci->getKernel()->getSelectorName(selector).c_str();
				debug(2, "send_selector(): argc = %d while modifying variable selector "
						"%x (%s) of object %04x:%04x (%s) from %04x:%04x to %04x:%04x",
						argc, selector, selectorName, PRINT_REG(send_obj),
						objectName, PRINT_REG(oldReg), PRINT_REG(newReg));
			}
>>>>>>> fffec23a

			{
				CallsStruct call;
				call.address.var = varp; // register the call
				call.argp = argp;
				call.argc = argc;
				call.selector = selector;
				call.type = EXEC_STACK_TYPE_VARSELECTOR; // Register as a varselector
				sendCalls.push(call);
			}

			break;

		case kSelectorMethod:

#ifdef VM_DEBUG_SEND
			printf("Funcselector(");
			for (int i = 0; i < argc; i++) {
				printf("%04x:%04x", PRINT_REG(argp[i+1]));
				if (i + 1 < argc)
					printf(", ");
			}
			printf(") at %04x:%04x\n", PRINT_REG(funcp));
#endif // VM_DEBUG_SEND
<<<<<<< HEAD
			if (print_send_action) {
				printf("[invoke selector]\n");
				print_send_action = 0;
=======
			if (printSendActions) {
				printf("[invoke selector]");
#ifndef VM_DEBUG_SEND
				int displaySize = 0;
				for (int argNr = 1; argNr <= argc; argNr++) {
					if (argNr == 1)
						printf(" - ");
					reg_t curParam = argp[argNr];
					if (curParam.segment) {
						printf("[%04x:%04x] ", PRINT_REG(curParam));
						displaySize += 12;
					} else {
						printf("[%04x] ", curParam.offset);
						displaySize += 7;
					}
					if (displaySize > 50) {
						if (argNr < argc)
							printf("...");
						break;
					}
				}
#endif
				printf("\n");
				printSendActions = false;
>>>>>>> fffec23a
			}

			{
				CallsStruct call;
				call.address.func = funcp; // register call
				call.argp = argp;
				call.argc = argc;
				call.selector = selector;
				call.type = EXEC_STACK_TYPE_CALL;
				call.sp = sp;
				sp = CALL_SP_CARRY; // Destroy sp, as it will be carried over
				sendCalls.push(call);
			}

			break;
		} // switch (lookup_selector())

		framesize -= (2 + argc);
		argp += argc + 1;
	}

	// Iterate over all registered calls in the reverse order. This way, the first call is
	// placed on the TOS; as soon as it returns, it will cause the second call to be executed.
	while (!sendCalls.empty()) {
		CallsStruct call = sendCalls.pop();
		if (call.type == EXEC_STACK_TYPE_VARSELECTOR) // Write/read variable?
			add_exec_stack_varselector(s->_executionStack, work_obj, call.argc, call.argp,
			                                    call.selector, call.address.var, origin);
		else
			add_exec_stack_entry(s->_executionStack, call.address.func, call.sp, work_obj,
			                         call.argc, call.argp,
			                         call.selector, -1, -1, send_obj, origin, SCI_XS_CALLEE_LOCALS);
	}

	_exec_varselectors(s);

	if (s->_executionStack.empty())
		return NULL;
	return &(s->_executionStack.back());
}

static ExecStack *add_exec_stack_varselector(Common::List<ExecStack> &execStack, reg_t objp, int argc, StackPtr argp, Selector selector, const ObjVarRef& address, int origin) {
	ExecStack *xstack = add_exec_stack_entry(execStack, NULL_REG, 0, objp, argc, argp, selector, -1, -1, objp, origin, SCI_XS_CALLEE_LOCALS);
	// Store selector address in sp

	xstack->addr.varp = address;
	xstack->type = EXEC_STACK_TYPE_VARSELECTOR;

	return xstack;
}

static ExecStack *add_exec_stack_entry(Common::List<ExecStack> &execStack, reg_t pc, StackPtr sp, reg_t objp, int argc,
								   StackPtr argp, Selector selector, int exportId, int localCallOffset, reg_t sendp, int origin, SegmentId _localsSegment) {
	// Returns new TOS element for the execution stack
	// _localsSegment may be -1 if derived from the called object

	//printf("Exec stack: [%d/%d], origin %d, at %p\n", s->execution_stack_pos, s->_executionStack.size(), origin, s->execution_stack);

	ExecStack xstack;

	xstack.objp = objp;
	if (_localsSegment != SCI_XS_CALLEE_LOCALS)
		xstack.local_segment = _localsSegment;
	else
		xstack.local_segment = pc.segment;

	xstack.sendp = sendp;
	xstack.addr.pc = pc;
	xstack.fp = xstack.sp = sp;
	xstack.argc = argc;

	xstack.variables_argp = argp; // Parameters

	*argp = make_reg(0, argc);  // SCI code relies on the zeroeth argument to equal argc

	// Additional debug information
	xstack.debugSelector = selector;
	xstack.debugExportId = exportId;
	xstack.debugLocalCallOffset = localCallOffset;
	xstack.debugOrigin = origin;

	xstack.type = EXEC_STACK_TYPE_CALL; // Normal call

	execStack.push_back(xstack);
	return &(execStack.back());
}

static reg_t pointer_add(EngineState *s, reg_t base, int offset) {
	SegmentObj *mobj = s->_segMan->getSegmentObj(base.segment);

	if (!mobj) {
		error("[VM] Error: Attempt to add %d to invalid pointer %04x:%04x", offset, PRINT_REG(base));
		return NULL_REG;
	}

	switch (mobj->getType()) {

	case SEG_TYPE_LOCALS:
	case SEG_TYPE_SCRIPT:
	case SEG_TYPE_STACK:
	case SEG_TYPE_DYNMEM:
		base.offset += offset;
		return base;

	default:
		// FIXME: Changed this to warning, because iceman does this during dancing with girl.
		// Investigate why that is so and either fix the underlying issue or implement a more
		// specialized workaround!
		warning("[VM] Error: Attempt to add %d to pointer %04x:%04x, type %d: Pointer arithmetics of this type unsupported", offset, PRINT_REG(base), mobj->getType());
		return NULL_REG;

	}
}

static void addKernelCallToExecStack(EngineState *s, int kernelCallNr, int argc, reg_t *argv) {
	// Add stack frame to indicate we're executing a callk.
	// This is useful in debugger backtraces if this
	// kernel function calls a script itself.
	ExecStack *xstack;
	xstack = add_exec_stack_entry(s->_executionStack, NULL_REG, NULL, NULL_REG, argc, argv - 1, 0, -1, -1, NULL_REG,
			  s->_executionStack.size()-1, SCI_XS_CALLEE_LOCALS);
	xstack->debugSelector = kernelCallNr;
	xstack->type = EXEC_STACK_TYPE_KERNEL;
}

static void	logKernelCall(const KernelFunction *kernelCall, const KernelSubFunction *kernelSubCall, EngineState *s, int argc, reg_t *argv, reg_t result) {
	Kernel *kernel = g_sci->getKernel();
	if (!kernelSubCall) {
		printf("k%s: ", kernelCall->name);
	} else {
		int callNameLen = strlen(kernelCall->name);
		if (strncmp(kernelCall->name, kernelSubCall->name, callNameLen) == 0) {
			const char *subCallName = kernelSubCall->name + callNameLen;
			printf("k%s(%s): ", kernelCall->name, subCallName);
		} else {
			printf("k%s(%s): ", kernelCall->name, kernelSubCall->name);
		}
	}
	for (int parmNr = 0; parmNr < argc; parmNr++) {
		if (parmNr)
			printf(", ");
		uint16 regType = kernel->findRegType(argv[parmNr]);
		if (regType & SIG_TYPE_NULL)
			printf("0");
		else if (regType & SIG_TYPE_UNINITIALIZED)
			printf("UNINIT");
		else if (regType & SIG_IS_INVALID)
			printf("INVALID");
		else if (regType & SIG_TYPE_INTEGER)
			printf("%d", argv[parmNr].offset);
		else {
			printf("%04x:%04x", PRINT_REG(argv[parmNr]));
			switch (regType) {
			case SIG_TYPE_OBJECT:
				printf(" (%s)", s->_segMan->getObjectName(argv[parmNr]));
				break;
			case SIG_TYPE_REFERENCE:
				if (kernelCall->function == kSaid) {
					SegmentRef saidSpec = s->_segMan->dereference(argv[parmNr]);
					if (saidSpec.isRaw) {
						printf(" ('");
						g_sci->getVocabulary()->debugDecipherSaidBlock(saidSpec.raw);
						printf("')");
					} else {
						printf(" (non-raw said-spec)");
					}
				} else {
					printf(" ('%s')", s->_segMan->getString(argv[parmNr]).c_str());
				}
			default:
				break;
			}
		}
	}
	if (result.segment)
		printf(" = %04x:%04x\n", PRINT_REG(result));
	else
		printf(" = %d\n", result.offset);
}

<<<<<<< HEAD
	reg_t *argv = scriptState.xs->sp + 1;

	if (!kernelFunc.isDummy) {
		// Add stack frame to indicate we're executing a callk.
		// This is useful in debugger backtraces if this
		// kernel function calls a script itself.
		ExecStack *xstack;
		xstack = add_exec_stack_entry(s->_executionStack, NULL_REG, NULL, NULL_REG, argc, argv - 1, 0, NULL_REG,
				  s->_executionStack.size()-1, SCI_XS_CALLEE_LOCALS);
		xstack->selector = kernelFuncNum;
		xstack->type = EXEC_STACK_TYPE_KERNEL;

		//warning("callk %s", kernelFunc.orig_name.c_str());

		// TODO: SCI2/SCI2.1+ equivalent, once saving/loading works in SCI2/SCI2.1+
		if (g_loadFromLauncher >= 0 && kernelFuncNum == 0x8) {
			// A game is being loaded from the launcher, and kDisplay is called, all initialization has taken
			// place (i.e. menus have been constructed etc). Therefore, inject a kRestoreGame call
			// here, instead of the requested function.
			int saveSlot = g_loadFromLauncher;
			g_loadFromLauncher = -1;	// invalidate slot, so that we don't load again

			if (saveSlot < 0)
				error("Requested to load invalid save slot");	// should never happen, really

			reg_t restoreArgv[2] = { NULL_REG, make_reg(0, saveSlot) };	// special call (argv[0] is NULL)
			kRestoreGame(s, 2, restoreArgv);
		} else {
			// Call kernel function
			s->r_acc = kernelFunc.fun(s, argc, argv);
=======
static void callKernelFunc(EngineState *s, int kernelCallNr, int argc) {
	Kernel *kernel = g_sci->getKernel();

	if (kernelCallNr >= (int)kernel->_kernelFuncs.size())
		error("Invalid kernel function 0x%x requested", kernelCallNr);

	const KernelFunction &kernelCall = kernel->_kernelFuncs[kernelCallNr];
	reg_t *argv = s->xs->sp + 1;

	if (kernelCall.signature
			&& !kernel->signatureMatch(kernelCall.signature, argc, argv)) {
		// signature mismatch, check if a workaround is available
		SciTrackOriginReply originReply;
		SciWorkaroundSolution solution = trackOriginAndFindWorkaround(0, kernelCall.workarounds, &originReply);
		switch (solution.type) {
		case WORKAROUND_NONE:
			kernel->signatureDebug(kernelCall.signature, argc, argv);
			error("[VM] k%s[%x]: signature mismatch via method %s::%s (script %d, room %d, localCall 0x%x)", 
				kernelCall.name, kernelCallNr, originReply.objectName.c_str(), originReply.methodName.c_str(), 
				originReply.scriptNr, s->currentRoomNumber(), originReply.localCallOffset);
			break;
		case WORKAROUND_IGNORE: // don't do kernel call, leave acc alone
			return;
		case WORKAROUND_STILLCALL: // call kernel anyway
			break;
		case WORKAROUND_FAKE: // don't do kernel call, fake acc
			s->r_acc = make_reg(0, solution.value);
			return;
		default:
			error("unknown workaround type");
>>>>>>> fffec23a
		}
	}


	// Call kernel function
	if (!kernelCall.subFunctionCount) {
		addKernelCallToExecStack(s, kernelCallNr, argc, argv);
		s->r_acc = kernelCall.function(s, argc, argv);

		if (kernelCall.debugLogging)
			logKernelCall(&kernelCall, NULL, s, argc, argv, s->r_acc);
		if (kernelCall.debugBreakpoint) {
			printf("Break on k%s\n", kernelCall.name);
			g_sci->_debugState.debugging = true;
			g_sci->_debugState.breakpointWasHit = true;
		}
	} else {
		// Sub-functions available, check signature and call that one directly
		if (argc < 1)
			error("[VM] k%s[%x]: no subfunction-id parameter given", kernelCall.name, kernelCallNr);
		if (argv[0].segment)
			error("[VM] k%s[%x]: given subfunction-id is actually a pointer", kernelCall.name, kernelCallNr);
		const uint16 subId = argv[0].toUint16();
		// Skip over subfunction-id
		argc--;
		argv++;
		if (subId >= kernelCall.subFunctionCount)
			error("[VM] k%s: subfunction-id %d requested, but not available", kernelCall.name, subId);
		const KernelSubFunction &kernelSubCall = kernelCall.subFunctions[subId];
		if (kernelSubCall.signature && !kernel->signatureMatch(kernelSubCall.signature, argc, argv)) {
			// Signature mismatch
			SciTrackOriginReply originReply;
			SciWorkaroundSolution solution = trackOriginAndFindWorkaround(0, kernelSubCall.workarounds, &originReply);
			switch (solution.type) {
			case WORKAROUND_NONE: {
				kernel->signatureDebug(kernelSubCall.signature, argc, argv);
				int callNameLen = strlen(kernelCall.name);
				if (strncmp(kernelCall.name, kernelSubCall.name, callNameLen) == 0) {
					const char *subCallName = kernelSubCall.name + callNameLen;
					error("[VM] k%s(%s): signature mismatch via method %s::%s (script %d, room %d, localCall %x)", 
						kernelCall.name, subCallName, originReply.objectName.c_str(), originReply.methodName.c_str(), 
						originReply.scriptNr, s->currentRoomNumber(), originReply.localCallOffset);
				}
				error("[VM] k%s: signature mismatch via method %s::%s (script %d, room %d, localCall %x)", 
					kernelSubCall.name, originReply.objectName.c_str(), originReply.methodName.c_str(), 
					originReply.scriptNr, s->currentRoomNumber(), originReply.localCallOffset);
				break;
			}
			case WORKAROUND_IGNORE: // don't do kernel call, leave acc alone
				return;
			case WORKAROUND_STILLCALL: // call kernel anyway
				break;
			case WORKAROUND_FAKE: // don't do kernel call, fake acc
				s->r_acc = make_reg(0, solution.value);
				return;
			default:
				error("unknown workaround type");
			}
		}
		if (!kernelSubCall.function)
			error("[VM] k%s: subfunction-id %d requested, but not available", kernelCall.name, subId);
		addKernelCallToExecStack(s, kernelCallNr, argc, argv);
		s->r_acc = kernelSubCall.function(s, argc, argv);

		if (kernelSubCall.debugLogging)
			logKernelCall(&kernelCall, &kernelSubCall, s, argc, argv, s->r_acc);
		if (kernelSubCall.debugBreakpoint) {
			printf("Break on k%s\n", kernelSubCall.name);
			g_sci->_debugState.debugging = true;
			g_sci->_debugState.breakpointWasHit = true;
		}
	}

	// Remove callk stack frame again, if there's still an execution stack
	if (s->_executionStack.begin() != s->_executionStack.end())
		s->_executionStack.pop_back();
}

static void gcCountDown(EngineState *s) {
	if (s->gcCountDown-- <= 0) {
		s->gcCountDown = s->scriptGCInterval;
		run_gc(s);
	}
}

int readPMachineInstruction(const byte *src, byte &extOpcode, int16 opparams[4]) {
	uint offset = 0;
	extOpcode = src[offset++]; // Get "extended" opcode (lower bit has special meaning)
	const byte opcode = extOpcode >> 1;	// get the actual opcode

	memset(opparams, 0, sizeof(opparams));

	for (int i = 0; g_opcode_formats[opcode][i]; ++i) {
		//printf("Opcode: 0x%x, Opnumber: 0x%x, temp: %d\n", opcode, opcode, temp);
		assert(i < 4);
		switch (g_opcode_formats[opcode][i]) {

		case Script_Byte:
			opparams[i] = src[offset++];
			break;
		case Script_SByte:
			opparams[i] = (int8)src[offset++];
			break;

		case Script_Word:
			opparams[i] = READ_SCI11ENDIAN_UINT16(src + offset);
			offset += 2;
			break;
		case Script_SWord:
			opparams[i] = (int16)READ_SCI11ENDIAN_UINT16(src + offset);
			offset += 2;
			break;

		case Script_Variable:
		case Script_Property:

		case Script_Local:
		case Script_Temp:
		case Script_Global:
		case Script_Param:

		case Script_Offset:
			if (extOpcode & 1) {
				opparams[i] = src[offset++];
			} else {
				opparams[i] = READ_SCI11ENDIAN_UINT16(src + offset);
				offset += 2;
			}
			break;

		case Script_SVariable:
		case Script_SRelative:
			if (extOpcode & 1) {
				opparams[i] = (int8)src[offset++];
			} else {
				opparams[i] = (int16)READ_SCI11ENDIAN_UINT16(src + offset);
				offset += 2;
			}
			break;

		case Script_None:
		case Script_End:
			break;

		case Script_Invalid:
		default:
			error("opcode %02x: Invalid", extOpcode);
		}
	}

	return offset;
}

void run_vm(EngineState *s) {
	assert(s);

	int temp;
	reg_t r_temp; // Temporary register
	StackPtr s_temp; // Temporary stack pointer
	int16 opparams[4]; // opcode parameters

	s->restAdjust = 0;	// &rest adjusts the parameter count by this value
	// Current execution data:
	s->xs = &(s->_executionStack.back());
	ExecStack *xs_new = NULL;
	Object *obj = s->_segMan->getObject(s->xs->objp);
	Script *scr = 0;
	Script *local_script = s->_segMan->getScriptIfLoaded(s->xs->local_segment);
	int old_executionStackBase = s->executionStackBase;
	// Used to detect the stack bottom, for "physical" returns

	if (!local_script)
		error("run_vm(): program counter gone astray (local_script pointer is null)");
<<<<<<< HEAD
	}

	if (!restoring)
		s->execution_stack_base = s->_executionStack.size()-1;

#ifndef DISABLE_VALIDATIONS
	// Initialize maximum variable count
	if (s->script_000->_localsBlock)
		scriptState.variables_max[VAR_GLOBAL] = s->script_000->_localsBlock->_locals.size();
	else
		scriptState.variables_max[VAR_GLOBAL] = 0;
#endif
=======
>>>>>>> fffec23a

	s->executionStackBase = s->_executionStack.size() - 1;

	s->variablesSegment[VAR_TEMP] = s->variablesSegment[VAR_PARAM] = s->_segMan->findSegmentByType(SEG_TYPE_STACK);
	s->variablesBase[VAR_TEMP] = s->variablesBase[VAR_PARAM] = s->stack_base;

	s->_executionStackPosChanged = true; // Force initialization

	while (1) {
		int var_type; // See description below
		int var_number;

		g_sci->_debugState.old_pc_offset = s->xs->addr.pc.offset;
		g_sci->_debugState.old_sp = s->xs->sp;

		if (s->abortScriptProcessing != kAbortNone || g_engine->shouldQuit())
			return; // Stop processing

		if (s->_executionStackPosChanged) {
			scr = s->_segMan->getScriptIfLoaded(s->xs->addr.pc.segment);
			if (!scr)
				error("No script in segment %d",  s->xs->addr.pc.segment);
			s->xs = &(s->_executionStack.back());
			s->_executionStackPosChanged = false;

			obj = s->_segMan->getObject(s->xs->objp);
			local_script = s->_segMan->getScriptIfLoaded(s->xs->local_segment);
			if (!local_script) {
				error("Could not find local script from segment %x", s->xs->local_segment);
			} else {
<<<<<<< HEAD
				obj = s->_segMan->getObject(scriptState.xs->objp);
				code_buf = scr->_buf;
#ifndef DISABLE_VALIDATIONS
				code_buf_size = scr->_bufSize;
#endif
				local_script = s->_segMan->getScriptIfLoaded(scriptState.xs->local_segment);
				if (!local_script) {
					warning("Could not find local script from segment %x", scriptState.xs->local_segment);
					local_script = NULL;
					scriptState.variables_base[VAR_LOCAL] = scriptState.variables[VAR_LOCAL] = NULL;
#ifndef DISABLE_VALIDATIONS
					scriptState.variables_max[VAR_LOCAL] = 0;
#endif
				} else {

					scriptState.variables_seg[VAR_LOCAL] = local_script->_localsSegment;
					if (local_script->_localsBlock)
						scriptState.variables_base[VAR_LOCAL] = scriptState.variables[VAR_LOCAL] = local_script->_localsBlock->_locals.begin();
					else
						scriptState.variables_base[VAR_LOCAL] = scriptState.variables[VAR_LOCAL] = NULL;
#ifndef DISABLE_VALIDATIONS
					if (local_script->_localsBlock)
						scriptState.variables_max[VAR_LOCAL] = local_script->_localsBlock->_locals.size();
					else
						scriptState.variables_max[VAR_LOCAL] = 0;
					scriptState.variables_max[VAR_TEMP] = scriptState.xs->sp - scriptState.xs->fp;
					scriptState.variables_max[VAR_PARAM] = scriptState.xs->argc + 1;
#endif
				}
				scriptState.variables[VAR_TEMP] = scriptState.xs->fp;
				scriptState.variables[VAR_PARAM] = scriptState.xs->variables_argp;
=======
				s->variablesSegment[VAR_LOCAL] = local_script->_localsSegment;
				if (local_script->_localsBlock)
					s->variablesBase[VAR_LOCAL] = s->variables[VAR_LOCAL] = local_script->_localsBlock->_locals.begin();
				else
					s->variablesBase[VAR_LOCAL] = s->variables[VAR_LOCAL] = NULL;
				if (local_script->_localsBlock)
					s->variablesMax[VAR_LOCAL] = local_script->_localsBlock->_locals.size();
				else
					s->variablesMax[VAR_LOCAL] = 0;
				s->variablesMax[VAR_TEMP] = s->xs->sp - s->xs->fp;
				s->variablesMax[VAR_PARAM] = s->xs->argc + 1;
>>>>>>> fffec23a
			}
			s->variables[VAR_TEMP] = s->xs->fp;
			s->variables[VAR_PARAM] = s->xs->variables_argp;
		}

		if (s->abortScriptProcessing != kAbortNone || g_engine->shouldQuit())
			return; // Stop processing

		// Debug if this has been requested:
		// TODO: re-implement sci_debug_flags
		if (g_sci->_debugState.debugging /* sci_debug_flags*/) {
			g_sci->scriptDebug();
			g_sci->_debugState.breakpointWasHit = false;
		}
		Console *con = g_sci->getSciDebugger();
		con->onFrame();

<<<<<<< HEAD
#ifndef DISABLE_VALIDATIONS
		if (scriptState.xs->sp < scriptState.xs->fp)
			error("run_vm(): stack underflow");
=======
		if (s->xs->sp < s->xs->fp)
			error("run_vm(): stack underflow, sp: %04x:%04x, fp: %04x:%04x",
			PRINT_REG(*s->xs->sp), PRINT_REG(*s->xs->fp));
>>>>>>> fffec23a

		s->variablesMax[VAR_TEMP] = s->xs->sp - s->xs->fp;

<<<<<<< HEAD
		if (scriptState.xs->addr.pc.offset >= code_buf_size)
			error("run_vm(): program counter gone astray");
#endif
=======
		if (s->xs->addr.pc.offset >= scr->getBufSize())
			error("run_vm(): program counter gone astray, addr: %d, code buffer size: %d",
			s->xs->addr.pc.offset, scr->getBufSize());
>>>>>>> fffec23a

		// Get opcode
		byte extOpcode;
		s->xs->addr.pc.offset += readPMachineInstruction(scr->getBuf() + s->xs->addr.pc.offset, extOpcode, opparams);
		const byte opcode = extOpcode >> 1;

		switch (opcode) {

		case op_bnot: { // 0x00 (00)
			// Binary not
			int16 value;
			if (validate_signedInteger(s->r_acc, value))
				s->r_acc = make_reg(0, 0xffff ^ value);
			else
				s->r_acc = arithmetic_lookForWorkaround(opcode, NULL, s->r_acc, NULL_REG);
			break;
		}

		case op_add: // 0x01 (01)
			r_temp = POP32();

			 // Happens in SQ1, room 28, when throwing the water at Orat
			 if (s->r_acc.segment == 0xFFFF) {
				// WORKAROUND: init uninitialized variable to 0
				warning("op_add: attempt to write to uninitialized variable");
				s->r_acc = NULL_REG;
			 }

			if (r_temp.segment || s->r_acc.segment) {
				reg_t r_ptr = NULL_REG;
				int offset;
				// Pointer arithmetics!
				if (s->r_acc.segment) {
					if (r_temp.segment) {
						error("Attempt to add two pointers, stack=%04x:%04x and acc=%04x:%04x",
						          PRINT_REG(r_temp), PRINT_REG(s->r_acc));
						offset = 0;
					} else {
						r_ptr = s->r_acc;
						offset = r_temp.offset;
					}
				} else {
					r_ptr = r_temp;
					offset = s->r_acc.offset;
				}

				s->r_acc = pointer_add(s, r_ptr, offset);

			} else
				s->r_acc = make_reg(0, r_temp.offset + s->r_acc.offset);
			break;

		case op_sub: // 0x02 (02)
			r_temp = POP32();
			if (r_temp.segment != s->r_acc.segment) {
				reg_t r_ptr = NULL_REG;
				int offset;
				// Pointer arithmetics!
				if (s->r_acc.segment) {
					if (r_temp.segment) {
						error("Attempt to subtract two pointers, stack=%04x:%04x and acc=%04x:%04x",
						          PRINT_REG(r_temp), PRINT_REG(s->r_acc));
						offset = 0;
					} else {
						r_ptr = s->r_acc;
						offset = r_temp.offset;
					}
				} else {
					r_ptr = r_temp;
					offset = s->r_acc.offset;
				}

				s->r_acc = pointer_add(s, r_ptr, -offset);

			} else {
				// We can subtract numbers, or pointers with the same segment,
				// an operation which will yield a number like in C
				s->r_acc = make_reg(0, r_temp.offset - s->r_acc.offset);
			}
			break;

		case op_mul: { // 0x03 (03)
			r_temp = POP32();
			int16 value1, value2;
			if (validate_signedInteger(s->r_acc, value1) && validate_signedInteger(r_temp, value2))
				s->r_acc = make_reg(0, value1 * value2);
			else
				s->r_acc = arithmetic_lookForWorkaround(opcode, opcodeMulWorkarounds, s->r_acc, r_temp);
			break;
		}

		case op_div: { // 0x04 (04)
			r_temp = POP32();
			int16 divisor, dividend;
			if (validate_signedInteger(s->r_acc, divisor) && validate_signedInteger(r_temp, dividend))
				s->r_acc = make_reg(0, (divisor != 0 ? dividend / divisor : 0));
			else
				s->r_acc = arithmetic_lookForWorkaround(opcode, opcodeDivWorkarounds, s->r_acc, r_temp);
			break;
		}

		case op_mod: { // 0x05 (05)
			r_temp = POP32();

			if (getSciVersion() <= SCI_VERSION_0_LATE) {
				uint16 modulo, value;
				if (validate_unsignedInteger(s->r_acc, modulo) && validate_unsignedInteger(r_temp, value))
					s->r_acc = make_reg(0, (modulo != 0 ? value % modulo : 0));
				else
					s->r_acc = arithmetic_lookForWorkaround(opcode, NULL, s->r_acc, r_temp);
			} else {
				// In Iceman (and perhaps from SCI0 0.000.685 onwards in general),
				// handling for negative numbers was added. Since Iceman doesn't
				// seem to have issues with the older code, we exclude it for now
				// for simplicity's sake and use the new code for SCI01 and newer
				// games. Fixes the battlecruiser mini game in SQ5 (room 850),
				// bug #3035755
				int16 modulo, value, result;
				if (validate_signedInteger(s->r_acc, modulo) && validate_signedInteger(r_temp, value)) {
					modulo = ABS(modulo);
					result = (modulo != 0 ? value % modulo : 0);
					if (result < 0)
						result += modulo;
					s->r_acc = make_reg(0, result);
				} else
					s->r_acc = arithmetic_lookForWorkaround(opcode, NULL, s->r_acc, r_temp);
			}
			break;
		}

		case op_shr: { // 0x06 (06)
			// Shift right logical
			r_temp = POP32();
			uint16 value, shiftCount;
			if (validate_unsignedInteger(r_temp, value) && validate_unsignedInteger(s->r_acc, shiftCount))
				s->r_acc = make_reg(0, value >> shiftCount);
			else
				s->r_acc = arithmetic_lookForWorkaround(opcode, NULL, r_temp, s->r_acc);
			break;
		}

		case op_shl: { // 0x07 (07)
			// Shift left logical
			r_temp = POP32();
			uint16 value, shiftCount;
			if (validate_unsignedInteger(r_temp, value) && validate_unsignedInteger(s->r_acc, shiftCount))
				s->r_acc = make_reg(0, value << shiftCount);
			else
				s->r_acc = arithmetic_lookForWorkaround(opcode, NULL, r_temp, s->r_acc);
			break;
		}

		case op_xor: { // 0x08 (08)
			r_temp = POP32();
			uint16 value1, value2;
			if (validate_unsignedInteger(r_temp, value1) && validate_unsignedInteger(s->r_acc, value2))
				s->r_acc = make_reg(0, value1 ^ value2);
			else
				s->r_acc = arithmetic_lookForWorkaround(opcode, NULL, r_temp, s->r_acc);
			break;
		}

		case op_and: { // 0x09 (09)
			r_temp = POP32();
			uint16 value1, value2;
			if (validate_unsignedInteger(r_temp, value1) && validate_unsignedInteger(s->r_acc, value2))
				s->r_acc = make_reg(0, value1 & value2);
			else
				s->r_acc = arithmetic_lookForWorkaround(opcode, opcodeAndWorkarounds, r_temp, s->r_acc);
			break;
		}

		case op_or: { // 0x0a (10)
			r_temp = POP32();
			uint16 value1, value2;
			if (validate_unsignedInteger(r_temp, value1) && validate_unsignedInteger(s->r_acc, value2))
				s->r_acc = make_reg(0, value1 | value2);
			else
				s->r_acc = arithmetic_lookForWorkaround(opcode, opcodeOrWorkarounds, r_temp, s->r_acc);
			break;
		}

		case op_neg: { // 0x0b (11)
			int16 value;
			if (validate_signedInteger(s->r_acc, value))
				s->r_acc = make_reg(0, -value);
			else
				s->r_acc = arithmetic_lookForWorkaround(opcode, NULL, s->r_acc, NULL_REG);
			break;
		}

		case op_not: // 0x0c (12)
			s->r_acc = make_reg(0, !(s->r_acc.offset || s->r_acc.segment));
			// Must allow pointers to be negated, as this is used for checking whether objects exist
			break;

		case op_eq_: // 0x0d (13)
			// ==
			s->r_prev = s->r_acc;
			r_temp = POP32();
			s->r_acc = make_reg(0, r_temp == s->r_acc);
			// Explicitly allow pointers to be compared
			break;

		case op_ne_: // 0x0e (14)
			// !=
			s->r_prev = s->r_acc;
			r_temp = POP32();
			s->r_acc = make_reg(0, r_temp != s->r_acc);
			// Explicitly allow pointers to be compared
			break;

		case op_gt_: // 0x0f (15)
			// >
			s->r_prev = s->r_acc;
			r_temp = POP32();
			if (r_temp.segment && s->r_acc.segment) {
				// Signed pointer comparison. We do unsigned comparison instead, as that is probably what was intended.
				if (r_temp.segment != s->r_acc.segment)
					warning("[VM] Comparing pointers in different segments (%04x:%04x vs. %04x:%04x)", PRINT_REG(r_temp), PRINT_REG(s->r_acc));
				s->r_acc = make_reg(0, (r_temp.segment == s->r_acc.segment) && r_temp.offset > s->r_acc.offset);
			} else if (r_temp.segment && !s->r_acc.segment) {
				if (s->r_acc.offset >= 1000)
					error("[VM] op_gt: comparison between a pointer and number");
				// Pseudo-WORKAROUND: Sierra allows any pointer <-> value comparison
				// Happens in SQ1, room 28, when throwing the water at Orat
				s->r_acc = make_reg(0, 1);
			} else {
				int16 compare1, compare2;
				if (validate_signedInteger(r_temp, compare1) && validate_signedInteger(s->r_acc, compare2))
					s->r_acc = make_reg(0, compare1 > compare2);
				else
					s->r_acc = arithmetic_lookForWorkaround(opcode, NULL, r_temp, s->r_acc);
			}
			break;

		case op_ge_: // 0x10 (16)
			// >=
			s->r_prev = s->r_acc;
			r_temp = POP32();
			if (r_temp.segment && s->r_acc.segment) {
				if (r_temp.segment != s->r_acc.segment)
					warning("[VM] Comparing pointers in different segments (%04x:%04x vs. %04x:%04x)", PRINT_REG(r_temp), PRINT_REG(s->r_acc));
				s->r_acc = make_reg(0, (r_temp.segment == s->r_acc.segment) && r_temp.offset >= s->r_acc.offset);
			} else {
				int16 compare1, compare2;
				if (validate_signedInteger(r_temp, compare1) && validate_signedInteger(s->r_acc, compare2))
					s->r_acc = make_reg(0, compare1 >= compare2);
				else
					s->r_acc = arithmetic_lookForWorkaround(opcode, opcodeGeWorkarounds, r_temp, s->r_acc);
			}
			break;

		case op_lt_: // 0x11 (17)
			// <
			s->r_prev = s->r_acc;
			r_temp = POP32();
			if (r_temp.segment && s->r_acc.segment) {
				if (r_temp.segment != s->r_acc.segment)
					warning("[VM] Comparing pointers in different segments (%04x:%04x vs. %04x:%04x)", PRINT_REG(r_temp), PRINT_REG(s->r_acc));
				s->r_acc = make_reg(0, (r_temp.segment == s->r_acc.segment) && r_temp.offset < s->r_acc.offset);
			} else if (r_temp.segment && !s->r_acc.segment) {
				if (s->r_acc.offset >= 1000)
					error("[VM] op_lt: comparison between a pointer and number");
				// Pseudo-WORKAROUND: Sierra allows any pointer <-> value comparison
				// Happens in SQ1, room 58, when giving id-card to robot
				s->r_acc = make_reg(0, 1);
			} else {
				int16 compare1, compare2;
				if (validate_signedInteger(r_temp, compare1) && validate_signedInteger(s->r_acc, compare2))
					s->r_acc = make_reg(0, compare1 < compare2);
				else
					s->r_acc = arithmetic_lookForWorkaround(opcode, NULL, r_temp, s->r_acc);
			}
			break;

		case op_le_: // 0x12 (18)
			// <=
			s->r_prev = s->r_acc;
			r_temp = POP32();
			if (r_temp.segment && s->r_acc.segment) {
				if (r_temp.segment != s->r_acc.segment)
					warning("[VM] Comparing pointers in different segments (%04x:%04x vs. %04x:%04x)", PRINT_REG(r_temp), PRINT_REG(s->r_acc));
				s->r_acc = make_reg(0, (r_temp.segment == s->r_acc.segment) && r_temp.offset <= s->r_acc.offset);
			} else {
				int16 compare1, compare2;
				if (validate_signedInteger(r_temp, compare1) && validate_signedInteger(s->r_acc, compare2))
					s->r_acc = make_reg(0, compare1 <= compare2);
				else
					s->r_acc = arithmetic_lookForWorkaround(opcode, opcodeLeWorkarounds, r_temp, s->r_acc);
			}
			break;

		case op_ugt_: // 0x13 (19)
			// > (unsigned)
			s->r_prev = s->r_acc;
			r_temp = POP32();

			// SCI0/SCI1 scripts use this to check whether a
			// parameter is a pointer or a far text
			// reference. It is used e.g. by the standard library
			// Print function to distinguish two ways of calling it:
			//
			// (Print "foo") // Pointer to a string
			// (Print 420 5) // Reference to the fifth message in text resource 420

			// It works because in those games, the maximum resource number is 999,
			// so any parameter value above that threshold must be a pointer.
			if (r_temp.segment && (s->r_acc == make_reg(0, 1000)))
				s->r_acc = make_reg(0, 1);
			else if (r_temp.segment && s->r_acc.segment)
				s->r_acc = make_reg(0, (r_temp.segment == s->r_acc.segment) && r_temp.offset > s->r_acc.offset);
			else {
				uint16 compare1, compare2;
				if (validate_unsignedInteger(r_temp, compare1) && validate_unsignedInteger(s->r_acc, compare2))
					s->r_acc = make_reg(0, compare1 > compare2);
				else
					s->r_acc = arithmetic_lookForWorkaround(opcode, NULL, r_temp, s->r_acc);
			}
			break;

		case op_uge_: // 0x14 (20)
			// >= (unsigned)
			s->r_prev = s->r_acc;
			r_temp = POP32();

			// See above
			if (r_temp.segment && (s->r_acc == make_reg(0, 1000)))
				s->r_acc = make_reg(0, 1);
			else if (r_temp.segment && s->r_acc.segment)
				s->r_acc = make_reg(0, (r_temp.segment == s->r_acc.segment) && r_temp.offset >= s->r_acc.offset);
			else {
				uint16 compare1, compare2;
				if (validate_unsignedInteger(r_temp, compare1) && validate_unsignedInteger(s->r_acc, compare2))
					s->r_acc = make_reg(0, compare1 >= compare2);
				else
					s->r_acc = arithmetic_lookForWorkaround(opcode, NULL, r_temp, s->r_acc);
			}
			break;

		case op_ult_: // 0x15 (21)
			// < (unsigned)
			s->r_prev = s->r_acc;
			r_temp = POP32();

			// See above
			// PQ2 japanese compares pointers to 2000 to find out if its a pointer or a resourceid
			if (r_temp.segment && (s->r_acc == make_reg(0, 1000) || (s->r_acc == make_reg(0, 2000))))
				s->r_acc = NULL_REG;
			else if (r_temp.segment && s->r_acc.segment)
				s->r_acc = make_reg(0, (r_temp.segment == s->r_acc.segment) && r_temp.offset < s->r_acc.offset);
			else {
				uint16 compare1, compare2;
				if (validate_unsignedInteger(r_temp, compare1) && validate_unsignedInteger(s->r_acc, compare2))
					s->r_acc = make_reg(0, compare1 < compare2);
				else
					s->r_acc = arithmetic_lookForWorkaround(opcode, NULL, r_temp, s->r_acc);
			}
			break;

		case op_ule_: // 0x16 (22)
			// <= (unsigned)
			s->r_prev = s->r_acc;
			r_temp = POP32();

			// See above
			if (r_temp.segment && (s->r_acc == make_reg(0, 1000)))
				s->r_acc = NULL_REG;
			else if (r_temp.segment && s->r_acc.segment)
				s->r_acc = make_reg(0, (r_temp.segment == s->r_acc.segment) && r_temp.offset <= s->r_acc.offset);
			else {
				uint16 compare1, compare2;
				if (validate_unsignedInteger(r_temp, compare1) && validate_unsignedInteger(s->r_acc, compare2))
					s->r_acc = make_reg(0, compare1 <= compare2);
				else
					s->r_acc = arithmetic_lookForWorkaround(opcode, NULL, r_temp, s->r_acc);
			}
			break;

		case op_bt: // 0x17 (23)
			// Branch relative if true
			if (s->r_acc.offset || s->r_acc.segment)
				s->xs->addr.pc.offset += opparams[0];
			break;

		case op_bnt: // 0x18 (24)
			// Branch relative if not true
			if (!(s->r_acc.offset || s->r_acc.segment))
				s->xs->addr.pc.offset += opparams[0];
			break;

		case op_jmp: // 0x19 (25)
			s->xs->addr.pc.offset += opparams[0];
			break;

		case op_ldi: // 0x1a (26)
			// Load data immediate
			s->r_acc = make_reg(0, opparams[0]);
			break;

		case op_push: // 0x1b (27)
			// Push to stack
			PUSH32(s->r_acc);
			break;

		case op_pushi: // 0x1c (28)
			// Push immediate
			PUSH(opparams[0]);
			break;

		case op_toss: // 0x1d (29)
			// TOS (Top Of Stack) subtract
			s->xs->sp--;
			break;

		case op_dup: // 0x1e (30)
			// Duplicate TOD (Top Of Stack) element
			r_temp = s->xs->sp[-1];
			PUSH32(r_temp);
			break;

		case op_link: // 0x1f (31)
			// We shouldn't initialize temp variables at all
			//  We put special segment 0xFFFF in there, so that uninitialized reads can get detected
			for (int i = 0; i < opparams[0]; i++)
				s->xs->sp[i] = make_reg(0xffff, 0);

			s->xs->sp += opparams[0];
			break;

		case op_call: { // 0x20 (32)
			// Call a script subroutine
			int argc = (opparams[1] >> 1) // Given as offset, but we need count
			           + 1 + s->restAdjust;
			StackPtr call_base = s->xs->sp - argc;
			s->xs->sp[1].offset += s->restAdjust;

			uint16 localCallOffset = s->xs->addr.pc.offset + opparams[0];

			xs_new = add_exec_stack_entry(s->_executionStack, make_reg(s->xs->addr.pc.segment,
											localCallOffset),
											s->xs->sp, s->xs->objp,
											(validate_arithmetic(*call_base)) + s->restAdjust,
											call_base, NULL_SELECTOR, -1, localCallOffset, s->xs->objp,
											s->_executionStack.size()-1, s->xs->local_segment);
			s->restAdjust = 0; // Used up the &rest adjustment
			s->xs->sp = call_base;

			s->_executionStackPosChanged = true;
			break;
		}

		case op_callk: { // 0x21 (33)
			// Call kernel function
			gcCountDown(s);

			s->xs->sp -= (opparams[1] >> 1) + 1;

			bool oldScriptHeader = (getSciVersion() == SCI_VERSION_0_EARLY);
			if (!oldScriptHeader)
				s->xs->sp -= s->restAdjust;

			int argc = validate_arithmetic(s->xs->sp[0]);

			if (!oldScriptHeader)
				argc += s->restAdjust;

			callKernelFunc(s, opparams[0], argc);

			if (!oldScriptHeader)
				s->restAdjust = 0;

			// Calculate xs again: The kernel function might
			// have spawned a new VM

			xs_new = &(s->_executionStack.back());
			s->_executionStackPosChanged = true;

			// If a game is being loaded, stop processing
			if (s->abortScriptProcessing != kAbortNone || g_engine->shouldQuit())
				return; // Stop processing

			break;
		}

		case op_callb: // 0x22 (34)
			// Call base script
			temp = ((opparams[1] >> 1) + s->restAdjust + 1);
			s_temp = s->xs->sp;
			s->xs->sp -= temp;

			s->xs->sp[0].offset += s->restAdjust;
			xs_new = execute_method(s, 0, opparams[0], s_temp, s->xs->objp,
									s->xs->sp[0].offset, s->xs->sp);
			s->restAdjust = 0; // Used up the &rest adjustment
			if (xs_new)    // in case of error, keep old stack
				s->_executionStackPosChanged = true;
			break;

		case op_calle: // 0x23 (35)
			// Call external script
			temp = ((opparams[2] >> 1) + s->restAdjust + 1);
			s_temp = s->xs->sp;
			s->xs->sp -= temp;

			s->xs->sp[0].offset += s->restAdjust;
			xs_new = execute_method(s, opparams[0], opparams[1], s_temp, s->xs->objp,
									s->xs->sp[0].offset, s->xs->sp);
			s->restAdjust = 0; // Used up the &rest adjustment

			if (xs_new)  // in case of error, keep old stack
				s->_executionStackPosChanged = true;
			break;

		case op_ret: // 0x24 (36)
			// Return from an execution loop started by call, calle, callb, send, self or super
			do {
				StackPtr old_sp2 = s->xs->sp;
				StackPtr old_fp = s->xs->fp;
				ExecStack *old_xs = &(s->_executionStack.back());

<<<<<<< HEAD
				if ((int)s->_executionStack.size()-1 == s->execution_stack_base) { // Have we reached the base?
					s->execution_stack_base = old_execution_stack_base; // Restore stack base
=======
				if ((int)s->_executionStack.size() - 1 == s->executionStackBase) { // Have we reached the base?
					s->executionStackBase = old_executionStackBase; // Restore stack base
>>>>>>> fffec23a

					s->_executionStack.pop_back();

					s->_executionStackPosChanged = true;
					return; // "Hard" return
				}

				if (old_xs->type == EXEC_STACK_TYPE_VARSELECTOR) {
					// varselector access?
					reg_t *var = old_xs->getVarPointer(s->_segMan);
					if (old_xs->argc) // write?
						*var = old_xs->variables_argp[1];
					else // No, read
						s->r_acc = *var;
				}

				// Not reached the base, so let's do a soft return
				s->_executionStack.pop_back();
				s->_executionStackPosChanged = true;
				s->xs = &(s->_executionStack.back());

				if (s->xs->sp == CALL_SP_CARRY // Used in sends to 'carry' the stack pointer
				        || s->xs->type != EXEC_STACK_TYPE_CALL) {
					s->xs->sp = old_sp2;
					s->xs->fp = old_fp;
				}

			} while (s->xs->type == EXEC_STACK_TYPE_VARSELECTOR);
			// Iterate over all varselector accesses
			s->_executionStackPosChanged = true;
			xs_new = s->xs;

			break;

		case op_send: // 0x25 (37)
			// Send for one or more selectors
			s_temp = s->xs->sp;
			s->xs->sp -= ((opparams[0] >> 1) + s->restAdjust); // Adjust stack

			s->xs->sp[1].offset += s->restAdjust;
			xs_new = send_selector(s, s->r_acc, s->r_acc, s_temp,
									(int)(opparams[0] >> 1) + (uint16)s->restAdjust, s->xs->sp);

			if (xs_new && xs_new != s->xs)
				s->_executionStackPosChanged = true;

			s->restAdjust = 0;

			break;

		case 0x26: // (38)
		case 0x27: // (39)
			error("Dummy opcode 0x%x called", opcode);	// should never happen
			break;

		case op_class: // 0x28 (40)
			// Get class address
			s->r_acc = s->_segMan->getClassAddress((unsigned)opparams[0], SCRIPT_GET_LOCK,
											s->xs->addr.pc);
			break;

		case 0x29: // (41)
			error("Dummy opcode 0x%x called", opcode);	// should never happen
			break;

		case op_self: // 0x2a (42)
			// Send to self
			s_temp = s->xs->sp;
			s->xs->sp -= ((opparams[0] >> 1) + s->restAdjust); // Adjust stack

			s->xs->sp[1].offset += s->restAdjust;
			xs_new = send_selector(s, s->xs->objp, s->xs->objp,
									s_temp, (int)(opparams[0] >> 1) + (uint16)s->restAdjust,
									s->xs->sp);

			if (xs_new && xs_new != s->xs)
				s->_executionStackPosChanged = true;

			s->restAdjust = 0;
			break;

		case op_super: // 0x2b (43)
			// Send to any class
			r_temp = s->_segMan->getClassAddress(opparams[0], SCRIPT_GET_LOAD, s->xs->addr.pc);

			if (!r_temp.segment)
				error("[VM]: Invalid superclass in object");
			else {
				s_temp = s->xs->sp;
				s->xs->sp -= ((opparams[1] >> 1) + s->restAdjust); // Adjust stack

				s->xs->sp[1].offset += s->restAdjust;
				xs_new = send_selector(s, r_temp, s->xs->objp, s_temp,
										(int)(opparams[1] >> 1) + (uint16)s->restAdjust,
										s->xs->sp);

				if (xs_new && xs_new != s->xs)
					s->_executionStackPosChanged = true;

				s->restAdjust = 0;
			}

			break;

		case op_rest: // 0x2c (44)
			// Pushes all or part of the parameter variable list on the stack
			temp = (uint16) opparams[0]; // First argument
			s->restAdjust = MAX<int16>(s->xs->argc - temp + 1, 0); // +1 because temp counts the paramcount while argc doesn't

			for (; temp <= s->xs->argc; temp++)
				PUSH32(s->xs->variables_argp[temp]);

			break;

		case op_lea: // 0x2d (45)
			// Load Effective Address
			temp = (uint16) opparams[0] >> 1;
			var_number = temp & 0x03; // Get variable type

			// Get variable block offset
			r_temp.segment = s->variablesSegment[var_number];
			r_temp.offset = s->variables[var_number] - s->variablesBase[var_number];

			if (temp & 0x08)  // Add accumulator offset if requested
				r_temp.offset += signed_validate_arithmetic(s->r_acc);

			r_temp.offset += opparams[1];  // Add index
			r_temp.offset *= 2; // variables are 16 bit
			// That's the immediate address now
			s->r_acc = r_temp;
			break;


		case op_selfID: // 0x2e (46)
			// Get 'self' identity
			s->r_acc = s->xs->objp;
			break;

		case 0x2f: // (47)
			error("Dummy opcode 0x%x called", opcode);	// should never happen
			break;

		case op_pprev: // 0x30 (48)
			// Pushes the value of the prev register, set by the last comparison
			// bytecode (eq?, lt?, etc.), on the stack
			PUSH32(s->r_prev);
			break;

		case op_pToa: // 0x31 (49)
			// Property To Accumulator
			s->r_acc = validate_property(obj, (opparams[0] >> 1));
			break;

		case op_aTop: // 0x32 (50)
			// Accumulator To Property
			validate_property(obj, (opparams[0] >> 1)) = s->r_acc;
			break;

		case op_pTos: // 0x33 (51)
			// Property To Stack
			PUSH32(validate_property(obj, opparams[0] >> 1));
			break;

		case op_sTop: // 0x34 (52)
			// Stack To Property
			validate_property(obj, (opparams[0] >> 1)) = POP32();
			break;

		case op_ipToa: { // 0x35 (53)
			// Increment Property and copy To Accumulator
			reg_t &opProperty = validate_property(obj, opparams[0] >> 1);
			uint16 valueProperty;
			if (validate_unsignedInteger(opProperty, valueProperty))
				s->r_acc = make_reg(0, valueProperty + 1);
			else
				s->r_acc = arithmetic_lookForWorkaround(opcode, NULL, opProperty, NULL_REG);
			opProperty = s->r_acc;
			break;
		}

		case op_dpToa: { // 0x36 (54)
			// Decrement Property and copy To Accumulator
			reg_t &opProperty = validate_property(obj, opparams[0] >> 1);
			uint16 valueProperty;
			if (validate_unsignedInteger(opProperty, valueProperty))
				s->r_acc = make_reg(0, valueProperty - 1);
			else
				s->r_acc = arithmetic_lookForWorkaround(opcode, opcodeDptoaWorkarounds, opProperty, NULL_REG);
			opProperty = s->r_acc;
			break;
		}

		case op_ipTos: { // 0x37 (55)
			// Increment Property and push to Stack
			reg_t &opProperty = validate_property(obj, opparams[0] >> 1);
			uint16 valueProperty;
			if (validate_unsignedInteger(opProperty, valueProperty))
				valueProperty++;
			else
				valueProperty = arithmetic_lookForWorkaround(opcode, NULL, opProperty, NULL_REG).offset;
			opProperty = make_reg(0, valueProperty);
			PUSH(valueProperty);
			break;
		}

		case op_dpTos: { // 0x38 (56)
			// Decrement Property and push to Stack
			reg_t &opProperty = validate_property(obj, opparams[0] >> 1);
			uint16 valueProperty;
			if (validate_unsignedInteger(opProperty, valueProperty))
				valueProperty--;
			else
				valueProperty = arithmetic_lookForWorkaround(opcode, NULL, opProperty, NULL_REG).offset;
			opProperty = make_reg(0, valueProperty);
			PUSH(valueProperty);
			break;
		}

		case op_lofsa: // 0x39 (57)
			// Load Offset to Accumulator
			s->r_acc.segment = s->xs->addr.pc.segment;

			switch (g_sci->_features->detectLofsType()) {
			case SCI_VERSION_1_1:
				s->r_acc.offset = opparams[0] + local_script->_scriptSize;
				break;
			case SCI_VERSION_1_MIDDLE:
				s->r_acc.offset = opparams[0];
				break;
			default:
				s->r_acc.offset = s->xs->addr.pc.offset + opparams[0];
			}

			if (s->r_acc.offset >= scr->getBufSize()) {
				error("VM: lofsa operation overflowed: %04x:%04x beyond end"
				          " of script (at %04x)\n", PRINT_REG(s->r_acc), scr->getBufSize());
			}
			break;

		case op_lofss: // 0x3a (58)
			// Load Offset to Stack
			r_temp.segment = s->xs->addr.pc.segment;

			switch (g_sci->_features->detectLofsType()) {
			case SCI_VERSION_1_1:
				r_temp.offset = opparams[0] + local_script->_scriptSize;
				break;
			case SCI_VERSION_1_MIDDLE:
				r_temp.offset = opparams[0];
				break;
			default:
				r_temp.offset = s->xs->addr.pc.offset + opparams[0];
			}

			if (r_temp.offset >= scr->getBufSize()) {
				error("VM: lofss operation overflowed: %04x:%04x beyond end"
				          " of script (at %04x)", PRINT_REG(r_temp), scr->getBufSize());
			}
			PUSH32(r_temp);
			break;

		case op_push0: // 0x3b (59)
			PUSH(0);
			break;

		case op_push1: // 0x3c (60)
			PUSH(1);
			break;

		case op_push2: // 0x3d (61)
			PUSH(2);
			break;

		case op_pushSelf: // 0x3e (62)
			if (!(extOpcode & 1)) {
				PUSH32(s->xs->objp);
			} else {
				// Debug opcode op_file, skip null-terminated string (file name)
				const byte *code_buf = scr->getBuf();
				while (code_buf[s->xs->addr.pc.offset++]) ;
			}
			break;

		case op_line: // 0x3f (63)
			// Debug opcode (line number)
			break;

		case op_lag: // 0x40 (64)
		case op_lal: // 0x41 (65)
		case op_lat: // 0x42 (66)
		case op_lap: // 0x43 (67)
			// Load global, local, temp or param variable into the accumulator
			var_type = opcode & 0x3; // Gets the variable type: g, l, t or p
			var_number = opparams[0];
			s->r_acc = READ_VAR(var_type, var_number);
			break;

		case op_lsg: // 0x44 (68)
		case op_lsl: // 0x45 (69)
		case op_lst: // 0x46 (70)
		case op_lsp: // 0x47 (71)
			// Load global, local, temp or param variable into the stack
			var_type = opcode & 0x3; // Gets the variable type: g, l, t or p
			var_number = opparams[0];
			PUSH32(READ_VAR(var_type, var_number));
			break;

		case op_lagi: // 0x48 (72)
		case op_lali: // 0x49 (73)
		case op_lati: // 0x4a (74)
		case op_lapi: // 0x4b (75)
			// Load global, local, temp or param variable into the accumulator,
			// using the accumulator as an additional index
			var_type = opcode & 0x3; // Gets the variable type: g, l, t or p
			var_number = opparams[0] + signed_validate_arithmetic(s->r_acc);
			s->r_acc = READ_VAR(var_type, var_number);
			break;

		case op_lsgi: // 0x4c (76)
		case op_lsli: // 0x4d (77)
		case op_lsti: // 0x4e (78)
		case op_lspi: { // 0x4f (79)
			// Load global, local, temp or param variable into the stack,
			// using the accumulator as an additional index
			var_type = opcode & 0x3; // Gets the variable type: g, l, t or p
			int16 value;
			if (!validate_signedInteger(s->r_acc, value))
				value = arithmetic_lookForWorkaround(opcode, opcodeLsiWorkarounds, s->r_acc, NULL_REG).offset;
			var_number = opparams[0] + value;
			PUSH32(READ_VAR(var_type, var_number));
			break;
		}

		case op_sag: // 0x50 (80)
		case op_sal: // 0x51 (81)
		case op_sat: // 0x52 (82)
		case op_sap: // 0x53 (83)
			// Save the accumulator into the global, local, temp or param variable
			var_type = opcode & 0x3; // Gets the variable type: g, l, t or p
			var_number = opparams[0];
			WRITE_VAR(var_type, var_number, s->r_acc);
			break;

		case op_ssg: // 0x54 (84)
		case op_ssl: // 0x55 (85)
		case op_sst: // 0x56 (86)
		case op_ssp: // 0x57 (87)
			// Save the stack into the global, local, temp or param variable
			var_type = opcode & 0x3; // Gets the variable type: g, l, t or p
			var_number = opparams[0];
			WRITE_VAR(var_type, var_number, POP32());
			break;

		case op_sagi: // 0x58 (88)
		case op_sali: // 0x59 (89)
		case op_sati: // 0x5a (90)
		case op_sapi: // 0x5b (91)
			// Save the accumulator into the global, local, temp or param variable,
			// using the accumulator as an additional index

			// Special semantics because it wouldn't really make a whole lot
			// of sense otherwise, with acc being used for two things
			// simultaneously...
			var_type = opcode & 0x3; // Gets the variable type: g, l, t or p
			var_number = opparams[0] + signed_validate_arithmetic(s->r_acc);
			s->r_acc = POP32();
			WRITE_VAR(var_type, var_number, s->r_acc);
			break;

		case op_ssgi: // 0x5c (92)
		case op_ssli: // 0x5d (93)
		case op_ssti: // 0x5e (94)
		case op_sspi: // 0x5f (95)
			// Save the stack into the global, local, temp or param variable,
			// using the accumulator as an additional index
			var_type = opcode & 0x3; // Gets the variable type: g, l, t or p
			var_number = opparams[0] + signed_validate_arithmetic(s->r_acc);
			WRITE_VAR(var_type, var_number, POP32());
			break;

		case op_plusag: // 0x60 (96)
		case op_plusal: // 0x61 (97)
		case op_plusat: // 0x62 (98)
		case op_plusap: // 0x63 (99)
			// Increment the global, local, temp or param variable and save it
			// to the accumulator
			var_type = opcode & 0x3; // Gets the variable type: g, l, t or p
			var_number = opparams[0];
			r_temp = READ_VAR(var_type, var_number);
			if (r_temp.segment) {
				// Pointer arithmetics!
				s->r_acc = pointer_add(s, r_temp, 1);
			} else
				s->r_acc = make_reg(0, r_temp.offset + 1);
			WRITE_VAR(var_type, var_number, s->r_acc);
			break;

		case op_plussg: // 0x64 (100)
		case op_plussl: // 0x65 (101)
		case op_plusst: // 0x66 (102)
		case op_plussp: // 0x67 (103)
			// Increment the global, local, temp or param variable and save it
			// to the stack
			var_type = opcode & 0x3; // Gets the variable type: g, l, t or p
			var_number = opparams[0];
			r_temp = READ_VAR(var_type, var_number);
			if (r_temp.segment) {
				// Pointer arithmetics!
				r_temp = pointer_add(s, r_temp, 1);
			} else
				r_temp = make_reg(0, r_temp.offset + 1);
			PUSH32(r_temp);
			WRITE_VAR(var_type, var_number, r_temp);
			break;

		case op_plusagi: // 0x68 (104)
		case op_plusali: // 0x69 (105)
		case op_plusati: // 0x6a (106)
		case op_plusapi: // 0x6b (107)
			// Increment the global, local, temp or param variable and save it
			// to the accumulator, using the accumulator as an additional index
			var_type = opcode & 0x3; // Gets the variable type: g, l, t or p
			var_number = opparams[0] + signed_validate_arithmetic(s->r_acc);
			r_temp = READ_VAR(var_type, var_number);
			if (r_temp.segment) {
				// Pointer arithmetics!
				s->r_acc = pointer_add(s, r_temp, 1);
			} else
				s->r_acc = make_reg(0, r_temp.offset + 1);
			WRITE_VAR(var_type, var_number, s->r_acc);
			break;

		case op_plussgi: // 0x6c (108)
		case op_plussli: // 0x6d (109)
		case op_plussti: // 0x6e (110)
		case op_plusspi: // 0x6f (111)
			// Increment the global, local, temp or param variable and save it
			// to the stack, using the accumulator as an additional index
			var_type = opcode & 0x3; // Gets the variable type: g, l, t or p
			var_number = opparams[0] + signed_validate_arithmetic(s->r_acc);
			r_temp = READ_VAR(var_type, var_number);
			if (r_temp.segment) {
				// Pointer arithmetics!
				r_temp = pointer_add(s, r_temp, 1);
			} else
				r_temp = make_reg(0, r_temp.offset + 1);
			PUSH32(r_temp);
			WRITE_VAR(var_type, var_number, r_temp);
			break;

		case op_minusag: // 0x70 (112)
		case op_minusal: // 0x71 (113)
		case op_minusat: // 0x72 (114)
		case op_minusap: // 0x73 (115)
			// Decrement the global, local, temp or param variable and save it
			// to the accumulator
			var_type = opcode & 0x3; // Gets the variable type: g, l, t or p
			var_number = opparams[0];
			r_temp = READ_VAR(var_type, var_number);
			if (r_temp.segment) {
				// Pointer arithmetics!
				s->r_acc = pointer_add(s, r_temp, -1);
			} else
				s->r_acc = make_reg(0, r_temp.offset - 1);
			WRITE_VAR(var_type, var_number, s->r_acc);
			break;

		case op_minussg: // 0x74 (116)
		case op_minussl: // 0x75 (117)
		case op_minusst: // 0x76 (118)
		case op_minussp: // 0x77 (119)
			// Decrement the global, local, temp or param variable and save it
			// to the stack
			var_type = opcode & 0x3; // Gets the variable type: g, l, t or p
			var_number = opparams[0];
			r_temp = READ_VAR(var_type, var_number);
			if (r_temp.segment) {
				// Pointer arithmetics!
				r_temp = pointer_add(s, r_temp, -1);
			} else
				r_temp = make_reg(0, r_temp.offset - 1);
			PUSH32(r_temp);
			WRITE_VAR(var_type, var_number, r_temp);
			break;

		case op_minusagi: // 0x78 (120)
		case op_minusali: // 0x79 (121)
		case op_minusati: // 0x7a (122)
		case op_minusapi: // 0x7b (123)
			// Decrement the global, local, temp or param variable and save it
			// to the accumulator, using the accumulator as an additional index
			var_type = opcode & 0x3; // Gets the variable type: g, l, t or p
			var_number = opparams[0] + signed_validate_arithmetic(s->r_acc);
			r_temp = READ_VAR(var_type, var_number);
			if (r_temp.segment) {
				// Pointer arithmetics!
				s->r_acc = pointer_add(s, r_temp, -1);
			} else
				s->r_acc = make_reg(0, r_temp.offset - 1);
			WRITE_VAR(var_type, var_number, s->r_acc);
			break;

		case op_minussgi: // 0x7c (124)
		case op_minussli: // 0x7d (125)
		case op_minussti: // 0x7e (126)
		case op_minusspi: // 0x7f (127)
			// Decrement the global, local, temp or param variable and save it
			// to the stack, using the accumulator as an additional index
			var_type = opcode & 0x3; // Gets the variable type: g, l, t or p
			var_number = opparams[0] + signed_validate_arithmetic(s->r_acc);
			r_temp = READ_VAR(var_type, var_number);
			if (r_temp.segment) {
				// Pointer arithmetics!
				r_temp = pointer_add(s, r_temp, -1);
			} else
				r_temp = make_reg(0, r_temp.offset - 1);
			PUSH32(r_temp);
			WRITE_VAR(var_type, var_number, r_temp);
			break;

		default:
			error("run_vm(): illegal opcode %x", opcode);

		} // switch (opcode)

		if (s->_executionStackPosChanged) // Force initialization
			s->xs = xs_new;

		if (s->xs != &(s->_executionStack.back())) {
			error("xs is stale (%p vs %p); last command was %02x",
					(void *)s->xs, (void *)&(s->_executionStack.back()),
					opcode);
		}
		++s->scriptStepCounter;
	}
}

<<<<<<< HEAD
static void _init_stack_base_with_selector(EngineState *s, Selector selector) {
	s->stack_base[0] = make_reg(0, (uint16)selector);
	s->stack_base[1] = NULL_REG;
}

static EngineState *_game_run(EngineState *&s) {
	EngineState *successor = NULL;
	int game_is_finished = 0;

	if (DebugMan.isDebugChannelEnabled(kDebugLevelOnStartup))
		g_sci->getSciDebugger()->attach();

	do {
		s->_executionStackPosChanged = false;
		run_vm(s, successor ? true : false);
		if (s->restarting_flags & SCI_GAME_IS_RESTARTING_NOW) { // Restart was requested?
			successor = NULL;
			s->_executionStack.clear();
			s->_executionStackPosChanged = false;

			game_exit(s);
			script_init_engine(s);
			game_init(s);
#ifdef USE_OLD_MUSIC_FUNCTIONS
			s->_sound.sfx_reset_player();
#endif
			_init_stack_base_with_selector(s, g_sci->getKernel()->_selectorCache.play);

			send_selector(s, s->_gameObj, s->_gameObj, s->stack_base, 2, s->stack_base);

			script_abort_flag = 0;
			s->restarting_flags = SCI_GAME_WAS_RESTARTED | SCI_GAME_WAS_RESTARTED_AT_LEAST_ONCE;

		} else {
			successor = s->successor;
			if (successor) {
				game_exit(s);
				delete s;
				s = successor;

				if (script_abort_flag == 2) {
					debugC(2, kDebugLevelVM, "Restarting with replay()");
					s->_executionStack.clear(); // Restart with replay

					_init_stack_base_with_selector(s, g_sci->getKernel()->_selectorCache.replay);

					send_selector(s, s->_gameObj, s->_gameObj, s->stack_base, 2, s->stack_base);
				}

				script_abort_flag = 0;

			} else
				game_is_finished = 1;
		}
	} while (!game_is_finished);

	return s;
}

int game_run(EngineState **_s) {
	EngineState *s = *_s;

	debugC(2, kDebugLevelVM, "Calling %s::play()", s->_gameId.c_str());
	_init_stack_base_with_selector(s, g_sci->getKernel()->_selectorCache.play); // Call the play selector

	// Now: Register the first element on the execution stack-
	if (!send_selector(s, s->_gameObj, s->_gameObj, s->stack_base, 2, s->stack_base)) {
		Console *con = g_sci->getSciDebugger();
		con->printObject(s->_gameObj);
		warning("Failed to run the game! Aborting...");
		return 1;
	}
	// and ENGAGE!
	_game_run(*_s);

	debugC(2, kDebugLevelVM, "Game::play() finished.");

	return 0;
}

void quit_vm() {
	script_abort_flag = 1; // Terminate VM
	g_debugState.seeking = kDebugSeekNothing;
	g_debugState.runningStep = 0;
}

void shrink_execution_stack(EngineState *s, uint size) {
	assert(s->_executionStack.size() >= size);
	Common::List<ExecStack>::iterator iter;
	iter = s->_executionStack.begin();
	for (uint i = 0; i < size; ++i)
		++iter;
	s->_executionStack.erase(iter, s->_executionStack.end());
}

reg_t* ObjVarRef::getPointer(SegManager *segMan) const {
=======
reg_t *ObjVarRef::getPointer(SegManager *segMan) const {
>>>>>>> fffec23a
	Object *o = segMan->getObject(obj);
	if (!o) return 0;
	return &(o->_variables[varindex]);
}

reg_t* ExecStack::getVarPointer(SegManager *segMan) const {
	assert(type == EXEC_STACK_TYPE_VARSELECTOR);
	return addr.varp.getPointer(segMan);
}

} // End of namespace Sci<|MERGE_RESOLUTION|>--- conflicted
+++ resolved
@@ -113,7 +113,7 @@
 		return dummyReg;
 	}
 
-	return obj->_variables[index];
+	return obj->getVariableRef(index);
 }
 
 static StackPtr validate_stack_addr(EngineState *s, StackPtr sp) {
@@ -254,11 +254,7 @@
 			if (!stopGroopPos.isNull()) {	// does the game have a stopGroop object?
 				// Find the "client" member variable of the stopGroop object, and update it
 				ObjVarRef varp;
-<<<<<<< HEAD
-				if (lookup_selector(segMan, stopGroopPos, kernel->_selectorCache.client, &varp, NULL) == kSelectorVariable) {
-=======
 				if (lookupSelector(segMan, stopGroopPos, SELECTOR(client), &varp, NULL) == kSelectorVariable) {
->>>>>>> fffec23a
 					reg_t *clientVar = varp.getPointer(segMan);
 					*clientVar = value;
 				}
@@ -403,7 +399,7 @@
 	int selector;
 	int argc;
 	int origin = s->_executionStack.size()-1; // Origin: Used for debugging
-	int print_send_action = 0;
+	bool printSendActions = false;
 	// We return a pointer to the new active ExecStack
 
 	// The selector calls we catch are stored below:
@@ -418,31 +414,7 @@
 		}
 
 		// Check if a breakpoint is set on this method
-<<<<<<< HEAD
-		if (g_debugState._activeBreakpointTypes & BREAK_SELECTOR) {
-			char method_name[256];
-
-			sprintf(method_name, "%s::%s", s->_segMan->getObjectName(send_obj), g_sci->getKernel()->getSelectorName(selector).c_str());
-
-			Common::List<Breakpoint>::const_iterator bp;
-			for (bp = g_debugState._breakpoints.begin(); bp != g_debugState._breakpoints.end(); ++bp) {
-				int cmplen = bp->name.size();
-				if (bp->name.lastChar() != ':')
-					cmplen = 256;
-
-				if (bp->type == BREAK_SELECTOR && !strncmp(bp->name.c_str(), method_name, cmplen)) {
-					Console *con = g_sci->getSciDebugger();
-					con->DebugPrintf("Break on %s (in [%04x:%04x])\n", method_name, PRINT_REG(send_obj));
-					print_send_action = 1;
-					g_debugState.debugging = true;
-					g_debugState.breakpointWasHit = true;
-					break;
-				}
-			}
-		}
-=======
 		printSendActions = g_sci->checkSelectorBreakpoint(send_obj, selector);
->>>>>>> fffec23a
 
 #ifdef VM_DEBUG_SEND
 		printf("Send to %04x:%04x (%s), selector %04x (%s):", PRINT_REG(send_obj), 
@@ -451,7 +423,7 @@
 #endif // VM_DEBUG_SEND
 
 		ObjVarRef varp;
-		switch (lookup_selector(s->_segMan, send_obj, selector, &varp, &funcp)) {
+		switch (lookupSelector(s->_segMan, send_obj, selector, &varp, &funcp)) {
 		case kSelectorNone:
 			error("Send to invalid selector 0x%x of object at %04x:%04x", 0xffff & selector, PRINT_REG(send_obj));
 			break;
@@ -466,24 +438,15 @@
 #endif // VM_DEBUG_SEND
 
 			// argc == 0: read selector
-			// argc == 1: write selector
-			// argc > 1: write selector?
-			if (print_send_action && argc ==  0) {	// read selector
-				printf("[read selector]\n");
-				print_send_action = 0;
-			}
-
-			if (print_send_action && argc > 0) {
+			// argc != 0: write selector
+			if (printSendActions && !argc) {	// read selector
+				debug("[read selector]\n");
+				printSendActions = false;
+			}
+
+			if (printSendActions && argc) {
 				reg_t oldReg = *varp.getPointer(s->_segMan);
 				reg_t newReg = argp[1];
-<<<<<<< HEAD
-				printf("[write to selector: change %04x:%04x to %04x:%04x]\n", PRINT_REG(oldReg), PRINT_REG(newReg));
-				print_send_action = 0;
-			}
-
-			if (argc > 1)
-				warning("send_selector(): more than 1 parameter (%d) while modifying a variable selector", argc);
-=======
 				warning("[write to selector (%s:%s): change %04x:%04x to %04x:%04x]\n", 
 					s->_segMan->getObjectName(send_obj), g_sci->getKernel()->getSelectorName(selector).c_str(), 
 					PRINT_REG(oldReg), PRINT_REG(newReg));
@@ -504,7 +467,6 @@
 						argc, selector, selectorName, PRINT_REG(send_obj),
 						objectName, PRINT_REG(oldReg), PRINT_REG(newReg));
 			}
->>>>>>> fffec23a
 
 			{
 				CallsStruct call;
@@ -529,11 +491,6 @@
 			}
 			printf(") at %04x:%04x\n", PRINT_REG(funcp));
 #endif // VM_DEBUG_SEND
-<<<<<<< HEAD
-			if (print_send_action) {
-				printf("[invoke selector]\n");
-				print_send_action = 0;
-=======
 			if (printSendActions) {
 				printf("[invoke selector]");
 #ifndef VM_DEBUG_SEND
@@ -558,7 +515,6 @@
 #endif
 				printf("\n");
 				printSendActions = false;
->>>>>>> fffec23a
 			}
 
 			{
@@ -574,7 +530,7 @@
 			}
 
 			break;
-		} // switch (lookup_selector())
+		} // switch (lookupSelector())
 
 		framesize -= (2 + argc);
 		argp += argc + 1;
@@ -595,9 +551,7 @@
 
 	_exec_varselectors(s);
 
-	if (s->_executionStack.empty())
-		return NULL;
-	return &(s->_executionStack.back());
+	return s->_executionStack.empty() ? NULL : &(s->_executionStack.back());
 }
 
 static ExecStack *add_exec_stack_varselector(Common::List<ExecStack> &execStack, reg_t objp, int argc, StackPtr argp, Selector selector, const ObjVarRef& address, int origin) {
@@ -739,38 +693,6 @@
 		printf(" = %d\n", result.offset);
 }
 
-<<<<<<< HEAD
-	reg_t *argv = scriptState.xs->sp + 1;
-
-	if (!kernelFunc.isDummy) {
-		// Add stack frame to indicate we're executing a callk.
-		// This is useful in debugger backtraces if this
-		// kernel function calls a script itself.
-		ExecStack *xstack;
-		xstack = add_exec_stack_entry(s->_executionStack, NULL_REG, NULL, NULL_REG, argc, argv - 1, 0, NULL_REG,
-				  s->_executionStack.size()-1, SCI_XS_CALLEE_LOCALS);
-		xstack->selector = kernelFuncNum;
-		xstack->type = EXEC_STACK_TYPE_KERNEL;
-
-		//warning("callk %s", kernelFunc.orig_name.c_str());
-
-		// TODO: SCI2/SCI2.1+ equivalent, once saving/loading works in SCI2/SCI2.1+
-		if (g_loadFromLauncher >= 0 && kernelFuncNum == 0x8) {
-			// A game is being loaded from the launcher, and kDisplay is called, all initialization has taken
-			// place (i.e. menus have been constructed etc). Therefore, inject a kRestoreGame call
-			// here, instead of the requested function.
-			int saveSlot = g_loadFromLauncher;
-			g_loadFromLauncher = -1;	// invalidate slot, so that we don't load again
-
-			if (saveSlot < 0)
-				error("Requested to load invalid save slot");	// should never happen, really
-
-			reg_t restoreArgv[2] = { NULL_REG, make_reg(0, saveSlot) };	// special call (argv[0] is NULL)
-			kRestoreGame(s, 2, restoreArgv);
-		} else {
-			// Call kernel function
-			s->r_acc = kernelFunc.fun(s, argc, argv);
-=======
 static void callKernelFunc(EngineState *s, int kernelCallNr, int argc) {
 	Kernel *kernel = g_sci->getKernel();
 
@@ -801,7 +723,6 @@
 			return;
 		default:
 			error("unknown workaround type");
->>>>>>> fffec23a
 		}
 	}
 
@@ -975,21 +896,6 @@
 
 	if (!local_script)
 		error("run_vm(): program counter gone astray (local_script pointer is null)");
-<<<<<<< HEAD
-	}
-
-	if (!restoring)
-		s->execution_stack_base = s->_executionStack.size()-1;
-
-#ifndef DISABLE_VALIDATIONS
-	// Initialize maximum variable count
-	if (s->script_000->_localsBlock)
-		scriptState.variables_max[VAR_GLOBAL] = s->script_000->_localsBlock->_locals.size();
-	else
-		scriptState.variables_max[VAR_GLOBAL] = 0;
-#endif
-=======
->>>>>>> fffec23a
 
 	s->executionStackBase = s->_executionStack.size() - 1;
 
@@ -1020,39 +926,6 @@
 			if (!local_script) {
 				error("Could not find local script from segment %x", s->xs->local_segment);
 			} else {
-<<<<<<< HEAD
-				obj = s->_segMan->getObject(scriptState.xs->objp);
-				code_buf = scr->_buf;
-#ifndef DISABLE_VALIDATIONS
-				code_buf_size = scr->_bufSize;
-#endif
-				local_script = s->_segMan->getScriptIfLoaded(scriptState.xs->local_segment);
-				if (!local_script) {
-					warning("Could not find local script from segment %x", scriptState.xs->local_segment);
-					local_script = NULL;
-					scriptState.variables_base[VAR_LOCAL] = scriptState.variables[VAR_LOCAL] = NULL;
-#ifndef DISABLE_VALIDATIONS
-					scriptState.variables_max[VAR_LOCAL] = 0;
-#endif
-				} else {
-
-					scriptState.variables_seg[VAR_LOCAL] = local_script->_localsSegment;
-					if (local_script->_localsBlock)
-						scriptState.variables_base[VAR_LOCAL] = scriptState.variables[VAR_LOCAL] = local_script->_localsBlock->_locals.begin();
-					else
-						scriptState.variables_base[VAR_LOCAL] = scriptState.variables[VAR_LOCAL] = NULL;
-#ifndef DISABLE_VALIDATIONS
-					if (local_script->_localsBlock)
-						scriptState.variables_max[VAR_LOCAL] = local_script->_localsBlock->_locals.size();
-					else
-						scriptState.variables_max[VAR_LOCAL] = 0;
-					scriptState.variables_max[VAR_TEMP] = scriptState.xs->sp - scriptState.xs->fp;
-					scriptState.variables_max[VAR_PARAM] = scriptState.xs->argc + 1;
-#endif
-				}
-				scriptState.variables[VAR_TEMP] = scriptState.xs->fp;
-				scriptState.variables[VAR_PARAM] = scriptState.xs->variables_argp;
-=======
 				s->variablesSegment[VAR_LOCAL] = local_script->_localsSegment;
 				if (local_script->_localsBlock)
 					s->variablesBase[VAR_LOCAL] = s->variables[VAR_LOCAL] = local_script->_localsBlock->_locals.begin();
@@ -1064,7 +937,6 @@
 					s->variablesMax[VAR_LOCAL] = 0;
 				s->variablesMax[VAR_TEMP] = s->xs->sp - s->xs->fp;
 				s->variablesMax[VAR_PARAM] = s->xs->argc + 1;
->>>>>>> fffec23a
 			}
 			s->variables[VAR_TEMP] = s->xs->fp;
 			s->variables[VAR_PARAM] = s->xs->variables_argp;
@@ -1082,27 +954,15 @@
 		Console *con = g_sci->getSciDebugger();
 		con->onFrame();
 
-<<<<<<< HEAD
-#ifndef DISABLE_VALIDATIONS
-		if (scriptState.xs->sp < scriptState.xs->fp)
-			error("run_vm(): stack underflow");
-=======
 		if (s->xs->sp < s->xs->fp)
 			error("run_vm(): stack underflow, sp: %04x:%04x, fp: %04x:%04x",
 			PRINT_REG(*s->xs->sp), PRINT_REG(*s->xs->fp));
->>>>>>> fffec23a
 
 		s->variablesMax[VAR_TEMP] = s->xs->sp - s->xs->fp;
 
-<<<<<<< HEAD
-		if (scriptState.xs->addr.pc.offset >= code_buf_size)
-			error("run_vm(): program counter gone astray");
-#endif
-=======
 		if (s->xs->addr.pc.offset >= scr->getBufSize())
 			error("run_vm(): program counter gone astray, addr: %d, code buffer size: %d",
 			s->xs->addr.pc.offset, scr->getBufSize());
->>>>>>> fffec23a
 
 		// Get opcode
 		byte extOpcode;
@@ -1624,13 +1484,8 @@
 				StackPtr old_fp = s->xs->fp;
 				ExecStack *old_xs = &(s->_executionStack.back());
 
-<<<<<<< HEAD
-				if ((int)s->_executionStack.size()-1 == s->execution_stack_base) { // Have we reached the base?
-					s->execution_stack_base = old_execution_stack_base; // Restore stack base
-=======
 				if ((int)s->_executionStack.size() - 1 == s->executionStackBase) { // Have we reached the base?
 					s->executionStackBase = old_executionStackBase; // Restore stack base
->>>>>>> fffec23a
 
 					s->_executionStack.pop_back();
 
@@ -1855,7 +1710,7 @@
 
 			switch (g_sci->_features->detectLofsType()) {
 			case SCI_VERSION_1_1:
-				s->r_acc.offset = opparams[0] + local_script->_scriptSize;
+				s->r_acc.offset = opparams[0] + local_script->getScriptSize();
 				break;
 			case SCI_VERSION_1_MIDDLE:
 				s->r_acc.offset = opparams[0];
@@ -1876,7 +1731,7 @@
 
 			switch (g_sci->_features->detectLofsType()) {
 			case SCI_VERSION_1_1:
-				r_temp.offset = opparams[0] + local_script->_scriptSize;
+				r_temp.offset = opparams[0] + local_script->getScriptSize();
 				break;
 			case SCI_VERSION_1_MIDDLE:
 				r_temp.offset = opparams[0];
@@ -2168,112 +2023,12 @@
 	}
 }
 
-<<<<<<< HEAD
-static void _init_stack_base_with_selector(EngineState *s, Selector selector) {
-	s->stack_base[0] = make_reg(0, (uint16)selector);
-	s->stack_base[1] = NULL_REG;
-}
-
-static EngineState *_game_run(EngineState *&s) {
-	EngineState *successor = NULL;
-	int game_is_finished = 0;
-
-	if (DebugMan.isDebugChannelEnabled(kDebugLevelOnStartup))
-		g_sci->getSciDebugger()->attach();
-
-	do {
-		s->_executionStackPosChanged = false;
-		run_vm(s, successor ? true : false);
-		if (s->restarting_flags & SCI_GAME_IS_RESTARTING_NOW) { // Restart was requested?
-			successor = NULL;
-			s->_executionStack.clear();
-			s->_executionStackPosChanged = false;
-
-			game_exit(s);
-			script_init_engine(s);
-			game_init(s);
-#ifdef USE_OLD_MUSIC_FUNCTIONS
-			s->_sound.sfx_reset_player();
-#endif
-			_init_stack_base_with_selector(s, g_sci->getKernel()->_selectorCache.play);
-
-			send_selector(s, s->_gameObj, s->_gameObj, s->stack_base, 2, s->stack_base);
-
-			script_abort_flag = 0;
-			s->restarting_flags = SCI_GAME_WAS_RESTARTED | SCI_GAME_WAS_RESTARTED_AT_LEAST_ONCE;
-
-		} else {
-			successor = s->successor;
-			if (successor) {
-				game_exit(s);
-				delete s;
-				s = successor;
-
-				if (script_abort_flag == 2) {
-					debugC(2, kDebugLevelVM, "Restarting with replay()");
-					s->_executionStack.clear(); // Restart with replay
-
-					_init_stack_base_with_selector(s, g_sci->getKernel()->_selectorCache.replay);
-
-					send_selector(s, s->_gameObj, s->_gameObj, s->stack_base, 2, s->stack_base);
-				}
-
-				script_abort_flag = 0;
-
-			} else
-				game_is_finished = 1;
-		}
-	} while (!game_is_finished);
-
-	return s;
-}
-
-int game_run(EngineState **_s) {
-	EngineState *s = *_s;
-
-	debugC(2, kDebugLevelVM, "Calling %s::play()", s->_gameId.c_str());
-	_init_stack_base_with_selector(s, g_sci->getKernel()->_selectorCache.play); // Call the play selector
-
-	// Now: Register the first element on the execution stack-
-	if (!send_selector(s, s->_gameObj, s->_gameObj, s->stack_base, 2, s->stack_base)) {
-		Console *con = g_sci->getSciDebugger();
-		con->printObject(s->_gameObj);
-		warning("Failed to run the game! Aborting...");
-		return 1;
-	}
-	// and ENGAGE!
-	_game_run(*_s);
-
-	debugC(2, kDebugLevelVM, "Game::play() finished.");
-
-	return 0;
-}
-
-void quit_vm() {
-	script_abort_flag = 1; // Terminate VM
-	g_debugState.seeking = kDebugSeekNothing;
-	g_debugState.runningStep = 0;
-}
-
-void shrink_execution_stack(EngineState *s, uint size) {
-	assert(s->_executionStack.size() >= size);
-	Common::List<ExecStack>::iterator iter;
-	iter = s->_executionStack.begin();
-	for (uint i = 0; i < size; ++i)
-		++iter;
-	s->_executionStack.erase(iter, s->_executionStack.end());
-}
-
-reg_t* ObjVarRef::getPointer(SegManager *segMan) const {
-=======
 reg_t *ObjVarRef::getPointer(SegManager *segMan) const {
->>>>>>> fffec23a
 	Object *o = segMan->getObject(obj);
-	if (!o) return 0;
-	return &(o->_variables[varindex]);
-}
-
-reg_t* ExecStack::getVarPointer(SegManager *segMan) const {
+	return o ? &o->getVariableRef(varindex) : 0;
+}
+
+reg_t *ExecStack::getVarPointer(SegManager *segMan) const {
 	assert(type == EXEC_STACK_TYPE_VARSELECTOR);
 	return addr.varp.getPointer(segMan);
 }
