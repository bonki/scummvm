--- conflicted
+++ resolved
@@ -97,22 +97,6 @@
 }
 
 void GfxCoordAdjuster32::kernelGlobalToLocal(int16 &x, int16 &y, reg_t planeObject) {
-<<<<<<< HEAD
-	//int16 resY = GET_SEL32V(_s->_segMan, planeObj, SELECTOR(resY));
-	//int16 resX = GET_SEL32V(_s->_segMan, planeObj, SELECTOR(resX));
-	//*x = ( *x * _screen->getWidth()) / resX;
-	//*y = ( *y * _screen->getHeight()) / resY;
-	x -= GET_SEL32V(_segMan, planeObject, SELECTOR(left));
-	y -= GET_SEL32V(_segMan, planeObject, SELECTOR(top));
-}
-void GfxCoordAdjuster32::kernelLocalToGlobal(int16 &x, int16 &y, reg_t planeObject) {
-	//int16 resY = GET_SEL32V(_s->_segMan, planeObj, SELECTOR(resY));
-	//int16 resX = GET_SEL32V(_s->_segMan, planeObj, SELECTOR(resX));
-	x += GET_SEL32V(_segMan, planeObject, SELECTOR(left));
-	y += GET_SEL32V(_segMan, planeObject, SELECTOR(top));
-	//*x = ( *x * resX) / _screen->getWidth();
-	//*y = ( *y * resY) / _screen->getHeight();
-=======
 	uint16 planeTop = readSelectorValue(_segMan, planeObject, SELECTOR(top));
 	uint16 planeLeft = readSelectorValue(_segMan, planeObject, SELECTOR(left));
 
@@ -125,7 +109,6 @@
 
 	x += planeLeft;
 	y += planeTop;
->>>>>>> fffec23a
 }
 
 void GfxCoordAdjuster32::setScriptsResolution(uint16 width, uint16 height) {
