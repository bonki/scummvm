--- conflicted
+++ resolved
@@ -389,13 +389,8 @@
 	}
 }
 
-<<<<<<< HEAD
-reg_t GfxMenu::kernelSelect(reg_t eventObject) {
-	int16 eventType = GET_SEL32V(_segMan, eventObject, SELECTOR(type));
-=======
 reg_t GfxMenu::kernelSelect(reg_t eventObject, bool pauseSound) {
 	int16 eventType = readSelectorValue(_segMan, eventObject, SELECTOR(type));
->>>>>>> fffec23a
 	int16 keyPress, keyModifier;
 	Common::Point mousePosition;
 	GuiMenuItemList::iterator itemIterator = _itemList.begin();
@@ -406,16 +401,10 @@
 
 	switch (eventType) {
 	case SCI_EVENT_KEYBOARD:
-<<<<<<< HEAD
-		keyPress = GET_SEL32V(_segMan, eventObject, SELECTOR(message));
-		keyModifier = GET_SEL32V(_segMan, eventObject, SELECTOR(modifiers));
-		// If tab got pressed, handle it here as if it was Ctrl-I - at least sci0 also did it that way
-=======
 		keyPress = readSelectorValue(_segMan, eventObject, SELECTOR(message));
 		keyModifier = readSelectorValue(_segMan, eventObject, SELECTOR(modifiers));
 		// If tab got pressed, handle it here as if it was Ctrl-I - at least
 		// sci0 also did it that way
->>>>>>> fffec23a
 		if (keyPress == SCI_KEY_TAB) {
 			keyModifier = SCI_KEYMOD_CTRL;
 			keyPress = 'i';
@@ -495,7 +484,7 @@
 	}
 
 	if ((itemEntry) || (forceClaimed))
-		PUT_SEL32(_segMan, eventObject, SELECTOR(claimed), make_reg(0, 1));
+		writeSelector(_segMan, eventObject, SELECTOR(claimed), make_reg(0, 1));
 	if (itemEntry)
 		return make_reg(0, (itemEntry->menuId << 8) | (itemEntry->id));
 	return NULL_REG;
