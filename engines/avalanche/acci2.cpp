 /* ScummVM - Graphic Adventure Engine
 *
 * ScummVM is the legal property of its developers, whose names
 * are too numerous to list here. Please refer to the COPYRIGHT
 * file distributed with this source distribution.
 *
 * This program is free software; you can redistribute it and/or
 * modify it under the terms of the GNU General Public License
 * as published by the Free Software Foundation; either version 2
 * of the License, or (at your option) any later version.

 * This program is distributed in the hope that it will be useful,
 * but WITHOUT ANY WARRANTY; without even the implied warranty of
 * MERCHANTABILITY or FITNESS FOR A PARTICULAR PURPOSE.  See the
 * GNU General Public License for more details.

 * You should have received a copy of the GNU General Public License
 * along with this program; if not, write to the Free Software
 * Foundation, Inc., 51 Franklin Street, Fifth Floor, Boston, MA 02110-1301, USA.
 *
 */

/*
 * This code is based on the original source code of Lord Avalot d'Argent version 1.3.
 * Copyright (c) 1994-1995 Mike, Mark and Thomas Thurman.
 */

/* ACCIDENCE II		The parser. */

#include "avalanche/avalanche.h"

#include "avalanche/acci2.h"
#include "avalanche/gyro2.h"
#include "avalanche/lucerna2.h"
#include "avalanche/scrolls2.h"
#include "avalanche/visa2.h"
#include "avalanche/timer.h"
#include "avalanche/animation.h"
#include "avalanche/enid2.h"
#include "avalanche/celer2.h"
#include "avalanche/pingo2.h"
#include "avalanche/sequence2.h"

#include "common/textconsole.h"

#include <cstring>
#include <cmath>

namespace Avalanche {

const Acci::VocabEntry Acci::kVocabulary[kParserWordsNum] = {
	// Verbs: 1-49
	{1, "EXAMINE"},      {1, "READ"},      {1, "XAM"}, // short
	{2, "OPEN"},         {2, "LEAVE"},     {2, "UNLOCK"},
	{3, "PAUSE"},        {47, "TA"}, // Early to avoid Take and Talk.
	{4, "TAKE"},         {4, "GET"},       {4, "PICK"},
	{5, "DROP"},         {6, "INVENTORY"}, {7, "TALK"},
	{7, "SAY"},          {7, "ASK"},
	{8, "GIVE"},         {9, "DRINK"},     {9, "IMBIBE"},
	{9, "DRAIN"},        {10, "LOAD"},     {10, "RESTORE"},
	{11, "SAVE"},        {12, "BRIBE"},    {12, "PAY"},
	{13, "LOOK"},        {14, "BREAK"},    {15, "QUIT"},
	{15, "EXIT"},        {16, "SIT"},      {16, "SLEEP"},
	{17, "STAND"},
	{18, "GO"},          {19, "INFO"},      {20, "UNDRESS"},
	{20, "DOFF"},
	{21, "DRESS"},       {21, "WEAR"},      {21, "DON"},
	{22, "PLAY"},
	{22, "STRUM"},       {23, "RING"},      {24, "HELP"},
	{25, "KENDAL"},      {26, "CAPYBARA"},  {27, "BOSS"},
	{255, "NINET"}, // block for NINETY
	{28, "URINATE"},     {28, "MINGITE"},   {29, "NINETY"},
	{30, "ABRACADABRA"}, {30, "PLUGH"},     {30, "XYZZY"},
	{30, "HOCUS"},       {30, "POCUS"},     {30, "IZZY"},
	{30, "WIZZY"},       {30, "PLOVER"},
	{30, "MELENKURION"}, {30, "ZORTON"},    {30, "BLERBI"},
	{30, "THURB"},       {30, "SNOEZE"},    {30, "SAMOHT"},
	{30, "NOSIDE"},      {30, "PHUGGG"},    {30, "KNERL"},
	{30, "MAGIC"},       {30, "KLAETU"},    {30, "VODEL"},
	{30, "BONESCROLLS"}, {30, "RADOF"},
	{31, "RESTART"},
	{32, "SWALLOW"},     {32, "EAT"},       {33, "LISTEN"},
	{33, "HEAR"},        {34, "BUY"},       {34, "PURCHASE"},
	{34, "ORDER"},       {34, "DEMAND"},
	{35, "ATTACK"},      {35, "HIT"},       {35, "KILL"},
	{35, "PUNCH"},       {35, "KICK"},      {35, "SHOOT"},
	{35, "FIRE"},

	// Passwords: 36
	{36, "TIROS"},     {36, "WORDY"},     {36, "STACK"},
	{36, "SHADOW"},    {36, "OWL"},       {36, "ACORN"},
	{36, "DOMESDAY"},  {36, "FLOPPY"},    {36, "DIODE"},
	{36, "FIELD"},     {36, "COWSLIP"},   {36, "OSBYTE"},
	{36, "OSCLI"},     {36, "TIMBER"},    {36, "ADVAL"},
	{36, "NEUTRON"},   {36, "POSITRON"},  {36, "ELECTRON"},
	{36, "CIRCUIT"},   {36, "AURUM"},     {36, "PETRIFY"},
	{36, "EBBY"},      {36, "CATAPULT"},  {36, "GAMERS"},
	{36, "FUDGE"},     {36, "CANDLE"},    {36, "BEEB"},
	{36, "MICRO"},     {36, "SESAME"},    {36, "LORDSHIP"},
	{37, "DIR"},       {37, "LS"},        {38, "DIE"},
	{39, "SCORE"},
	{40, "PUT"},       {40, "INSERT"},    {41, "KISS"},
	{41, "SNOG"},      {41, "CUDDLE"},    {42, "CLIMB"},
	{42, "CLAMBER"},   {43, "JUMP"},      {44, "HIGHSCORES"},
	{44, "HISCORES"},  {45, "WAKEN"},     {45, "AWAKEN"},
	{46, "HELLO"},     {46, "HI"},        {46, "YO"},
	{47, "THANKS"}, // = 47, "ta", which was defined earlier.

	// Nouns - Objects: 50-100
	{50, "WINE"},       {50, "BOOZE"},    {50, "NASTY"},
	{50, "VINEGAR"},    {51, "MONEYBAG"},
	{51, "BAG"},        {51, "CASH"},     {51, "DOSH"},
	{51, "WALLET"},
	{52, "BODKIN"},     {52, "DAGGER"},   {53, "POTION"},
	{54, "CHASTITY"},   {54, "BELT"},     {55, "BOLT"},
	{55, "ARROW"},      {55, "DART"},
	{56, "CROSSBOW"},   {56, "BOW"},      {57, "LUTE"},
	{58, "PILGRIM"},    {58, "BADGE"},    {59, "MUSHROOMS"},
	{59, "TOADSTOOLS"}, {60, "KEY"},      {61, "BELL"},
	{62, "PRESCRIPT"},  {62, "SCROLL"},   {62, "MESSAGE"},
	{63, "PEN"},        {63, "QUILL"},    {64, "INK"},
	{64, "INKPOT"},     {65, "CLOTHES"},  {66, "HABIT"},
	{66, "DISGUISE"},   {67, "ONION"},
	{99, "PASSWORD"},

	// Objects from Also are placed between 101 and 131.

	// Nouns - People - Male: 150-174
	{150, "AVVY"},       {150, "AVALOT"},    {150, "YOURSELF"},
	{150, "ME"},         {150, "MYSELF"},    {151, "SPLUDWICK"},
	{151, "THOMAS"},     {151, "ALCHEMIST"}, {151, "CHEMIST"},
	{152, "CRAPULUS"},   {152, "SERF"},      {152, "SLAVE"},
	{158, "DU"}, // <<< Put in early for Baron DU Lustie to save confusion with Duck & Duke.
	{152, "CRAPPY"},     {153, "DUCK"},      {153, "DOCTOR"},
	{154, "MALAGAUCHE"},
	{155, "FRIAR"},      {155, "TUCK"},      {156, "ROBIN"},
	{156, "HOOD"},       {157, "CWYTALOT"},  {157, "GUARD"},
	{157, "BRIDGEKEEP"}, {158, "BARON"},     {158, "LUSTIE"},
	{159, "DUKE"},       {159, "GRACE"},     {160, "DOGFOOD"},
	{160, "MINSTREL"},   {161, "TRADER"},    {161, "SHOPKEEPER"},
	{161, "STALLHOLDER"},
	{162, "PILGRIM"},    {162, "IBYTHNETH"}, {163, "ABBOT"},
	{163, "AYLES"},      {164, "PORT"},      {165, "SPURGE"},
	{166, "JACQUES"},    {166, "SLEEPER"},   {166, "RINGER"},

	// Nouns - People - Female: 175-199
	{175, "WIFE"},      {175, "ARKATA"},    {176, "GEDALODAVA"},
	{176, "GEIDA"},     {176, "PRINCESS"},  {178, "WISE"},
	{178, "WITCH"},

	// Pronouns: 200-224
	{200, "HIM"},       {200, "MAN"},       {200, "GUY"},
	{200, "DUDE"},      {200, "CHAP"},      {200, "FELLOW"},
	{201, "HER"},       {201, "GIRL"},      {201, "WOMAN"},
	{202, "IT"},        {202, "THING"},
	{203, "MONK"},      {204, "BARMAN"},    {204, "BARTENDER"},

	// Prepositions: 225-249
	{225, "TO"},        {226, "AT"},        {227, "UP"},
	{228, "INTO"},      {228, "INSIDE"},    {229, "OFF"},
	{230, "UP"},        {231, "DOWN"},      {232, "ON"},

	// Please: 251
	{251, "PLEASE"},

	// About: 252
	{252, "ABOUT"}, {252, "CONCERNING"},

	// Swear words: 253
	/*		  I M P O R T A N T    M E S S A G E

	DO *NOT* READ THE LINES BELOW IF YOU ARE OF A SENSITIVE
	DISPOSITION. THOMAS IS *NOT* RESPONSIBLE FOR THEM.
	GOODNESS KNOWS WHO WROTE THEM.
	READ THEM AT YOUR OWN RISK. BETTER STILL, DON'T READ THEM.
	WHY ARE YOU SNOOPING AROUND IN MY PROGRAM, ANYWAY? */

	{253, "SHIT"},      {28 , "PISS"},    {28 , "PEE"},
	{253, "FART"},      {253, "FUCK"},    {253, "BALLS"},
	{253, "BLAST"},     {253, "BUGGER"},  {253, "KNICKERS"},
	{253, "BLOODY"},    {253, "HELL"},    {253, "DAMN"},
	{253, "SMEG"},
	// ...and other even ruder words. You didn't read them, did you? Good. */

	// Answer-back smart-alec words: 249
	{249, "YES"},       {249, "NO"},        {249, "BECAUSE"},

	// Noise words: 255
	{255, "THE"},       {255, "A"},         {255, "NOW"},
	{255, "SOME"},      {255, "AND"},       {255, "THAT"},
	{255, "POCUS"},     {255, "HIS"},
	{255, "THIS"},      {255, "SENTINEL"} // for "Ken SENT Me"
};

Acci::Acci(AvalancheEngine *vm) {
	_vm = vm;
}

void Acci::init() {
	_vm->_gyro->_weirdWord = false;
}

void Acci::clearWords() {
	for (byte i = 0; i < 11; i++) {
		if (!_realWords[i].empty())
			_realWords[i].clear();
	}
}

byte Acci::wordNum(Common::String word) {
	if (word.empty())
		return 0;

	for (int32 i = kParserWordsNum - 1; i >= 0; i--) {
		if (kVocabulary[i]._word == word)
			return kVocabulary[i]._number;
	}

	// If not found as a whole, we look for it as a substring.
	for (int32 i = kParserWordsNum - 1; i >= 0; i--) {
		if (Common::String(kVocabulary[i]._word.c_str(), word.size()) == word)
			return kVocabulary[i]._number;
	}

	return kPardon;
}

void Acci::replace(Common::String oldChars, byte newChar) {
	int16 pos = _vm->_parser->pos(oldChars, _thats);
	while (pos != -1) {
		if (newChar == 0)
			_thats.deleteChar(pos);
		else {
			for (byte i = pos; i < pos + oldChars.size(); i++)
				_thats.deleteChar(pos);
			_thats.insertChar(newChar, pos);
		}
		pos = _vm->_parser->pos(oldChars, _thats);
	}
}

Common::String Acci::rank() {
	static const RankType kRanks[9] = {
		{0, "Beginner"},     {10, "Novice"},
		{20, "Improving"},   {35, "Not bad"},
		{50, "Passable"},    {65, "Good"},
		{80, "Experienced"}, {108, "The BEST!"},
		{32767, "copyright'93"}
	};

	for (byte i = 0; i < 8; i++) {
		if ((_vm->_gyro->_dna._score >= kRanks[i]._score) && (_vm->_gyro->_dna._score < kRanks[i + 1]._score)) {
			return kRanks[i]._title;
		}
	}
	return "";
}

Common::String Acci::totalTime() {
	// There are 65535 clock ticks in a second, 1092.25 in a minute, and 65535 in an hour.
	const double ticksInOneSec = (double)(65535) / 3600;
	uint16 h, m, s;

	h = _vm->_gyro->_dna._totalTime / ticksInOneSec; // No. of seconds.
	h = floor((float)h);
	m = h % 3600;
	h = h / 3600;
	s = m % 60;
	m = m / 60;

	Common::String result = "You've been playing for ";
	if (h > 0)
		result = result + _vm->_gyro->intToStr(h) + " hours, ";
	if ((m > 0) || (h != 0))
		result = result + _vm->_gyro->intToStr(m) + " minutes and ";
	return result + _vm->_gyro->intToStr(s) + " seconds.";
}

void Acci::cheatParse(Common::String codes) {
//	uint16 num;
//	int16 e;
//	char cmd;
//	int16 se, sx, sy;

	warning("STUB: Acci::cheatParse()");
}



void Acci::stripPunctuation(Common::String &word) {
	const char punct[] = "~`!@#$%^&*()_+-={}[]:\"|;'\\,./<>?";

	for (byte i = 0; i < 32; i++) {
		for (;;) {
			int16 pos = _vm->_parser->pos(Common::String(punct[i]), word);
			if (pos == -1)
				break;
			word.deleteChar(pos);
		}
	}
}



void Acci::displayWhat(byte target, bool animate, bool &ambiguous) {
	if (target == kPardon) {
		ambiguous = true;
		if (animate)
			_vm->_scrolls->displayText("Whom?");
		else
			_vm->_scrolls->displayText("What?");
	} else {
		if (animate)
			_vm->_scrolls->displayText(Common::String("{ ") + _vm->_gyro->getName(target) + " }");
		else {
			Common::String z = _vm->_gyro->getItem(target);
			if (z != "")
				_vm->_scrolls->displayText(Common::String("{ ") + z + " }");
		}
	}
}

bool Acci::doPronouns() {
	bool ambiguous = false;

	for (byte i = 0; i < _thats.size(); i++) {
		byte wordCode = _thats[i];
		switch (wordCode) {
		case 200: {
			displayWhat(_vm->_gyro->_him, true, ambiguous);
			_thats.setChar(_vm->_gyro->_him, i);
			}
			break;
		case 201: {
			displayWhat(_vm->_gyro->_her, true, ambiguous);
			_thats.setChar(_vm->_gyro->_her, i);
			}
			break;
		case 202: {
			displayWhat(_vm->_gyro->_it, false, ambiguous);
			_thats.setChar(_vm->_gyro->_it, i);
			}
			break;
		}
	}

	return ambiguous;
}



void Acci::properNouns() {
	_vm->_parser->_inputText.toLowercase();

	// We set every word's first character to uppercase.
	for (byte i = 1; i < (_vm->_parser->_inputText.size() - 1); i++) {
		if (_vm->_parser->_inputText[i] == ' ')
			_vm->_parser->_inputText.setChar(toupper(_vm->_parser->_inputText[i + 1]), i + 1);
	}

	// And the first character as well.
	_vm->_parser->_inputText.setChar(toupper(_vm->_parser->_inputText[0]), 0);
}

void Acci::sayIt() {
	Common::String x = _vm->_parser->_inputText;
	x.setChar(toupper(x[0]), 0);
	_vm->_scrolls->displayText(Common::String(_vm->_scrolls->kControlRegister) + '1' + x
		+ '.' + _vm->_scrolls->kControlSpeechBubble + _vm->_scrolls->kControlRegister + '2');
}

void Acci::storeInterrogation(byte interrogation) {
	if (_vm->_parser->_inputText.empty())
		return;

	// Strip _vm->_parser->_inputText:
	while ((_vm->_parser->_inputText[0] == ' ') && (!_vm->_parser->_inputText.empty()))
		_vm->_parser->_inputText.deleteChar(0);
	while ((_vm->_parser->_inputText.lastChar() == ' ') && (!_vm->_parser->_inputText.empty()))
		_vm->_parser->_inputText.deleteLastChar();

	_vm->_timer->loseTimer(_vm->_timer->kReasonCardiffsurvey); // If you want to use any other timer, put this into the case statement.

	switch (interrogation) {
	case 1:
		_vm->_parser->_inputText.toLowercase();
		sayIt();
		_vm->_gyro->_dna._favouriteDrink = _vm->_parser->_inputText;
		_vm->_gyro->_dna._cardiffQuestionNum = 2;
		break;
	case 2:
		properNouns();
		sayIt();
		_vm->_gyro->_dna._favouriteSong = _vm->_parser->_inputText;
		_vm->_gyro->_dna._cardiffQuestionNum = 3;
		break;
	case 3:
		properNouns();
		sayIt();
		_vm->_gyro->_dna._worstPlaceOnEarth = _vm->_parser->_inputText;
		_vm->_gyro->_dna._cardiffQuestionNum = 4;
		break;
	case 4:
		_vm->_parser->_inputText.toLowercase();
		sayIt();
		if (!_vm->_gyro->_dna._spareEvening.empty())
			_vm->_gyro->_dna._spareEvening.clear();
		_vm->_gyro->_dna._spareEvening = _vm->_parser->_inputText;
		_vm->_visa->displayScrollChain('z', 5); // His closing statement...
		_vm->_animation->tr[1].walkTo(4); // The end of the drawbridge
		_vm->_animation->tr[1]._vanishIfStill = true; // Then go away!
		_vm->_gyro->_magics[1]._operation = _vm->_gyro->kMagicNothing;
		_vm->_gyro->_dna._cardiffQuestionNum = 5;
		break;
	case 99:
		//store_high(_vm->_parser->_inputText);
		warning("STUB: Acci::store_interrogation()");
		break;
	}

	if (interrogation < 4)
		_vm->_timer->cardiffSurvey();
}



void Acci::parse() {
	// First parsing - word identification
	if (!_thats.empty())
		_thats.clear();

	byte n = 0;
	_polite = false;
	_verb = kPardon;
	_thing = kPardon;
	_thing2 = kPardon;
	_person = kPardon;
	clearWords();


	// A cheat mode attempt.
	if (_vm->_parser->_inputText[0] == '.') {
		cheatParse(_vm->_parser->_inputText);
		_thats = kNothing;
		return;
	}

	// Are we being interrogated right now?
	if (_vm->_gyro->_interrogation > 0) {
		storeInterrogation(_vm->_gyro->_interrogation);
		_vm->_gyro->_weirdWord = true;
		return;
	}

	// Actually process the command.
	Common::String inputText = _vm->_parser->_inputText + ' ';
	Common::String inputTextUpper = inputText;
	inputTextUpper.toUppercase();
	while (!inputTextUpper.empty()) {
		while ((!inputTextUpper.empty()) && (inputTextUpper[0] == ' ')) {
			inputTextUpper.deleteChar(0);
			inputText.deleteChar(0);
		}
		if (inputTextUpper.empty())
			break;

		// Get the following word of the strings.
		byte size = _vm->_parser->pos(Common::String(' '), inputTextUpper) + 1;
		char *subStr = new char[size];
		Common::strlcpy(subStr, inputTextUpper.c_str(), size);
		Common::String thisword = subStr;
		Common::strlcpy(subStr, inputText.c_str(), size);
		_realWords[n] = subStr;
		delete[] subStr;

		stripPunctuation(inputTextUpper);

		bool notfound = true;

		// Check also[] first, which conatins words about the actual room.
		if (!thisword.empty()) {
			for (byte i = 0; i < 31; i++) {
				if ((_vm->_gyro->_also[i][0] != 0) && (_vm->_parser->pos(',' + thisword, *_vm->_gyro->_also[i][0]) > -1)) {
					_thats = _thats + Common::String(99 + i);
					notfound = false;
				}
			}
		}

		// Check Accis's own table (words[]) for "global" commands.
		if (notfound) {
			byte answer = wordNum(thisword);
			if (answer == kPardon) {
				notfound = true;
				_thats = _thats + kPardon;
			} else
				_thats = _thats + answer;
			n++;
		}

		// Delete words we already processed.
		int16 spacePos = _vm->_parser->pos(Common::String(' '), inputTextUpper);
		if (spacePos > -1) {
			for (byte i = 0; i <= spacePos; i++)
				inputTextUpper.deleteChar(0);
		}

		spacePos = _vm->_parser->pos(Common::String(' '), inputText);
		if (spacePos > -1) {
			for (byte i = 0; i <= spacePos; i++)
				inputText.deleteChar(0);
		}
	}

	if (_vm->_parser->pos(Common::String('\xFE'), _thats) > -1)
		_unknown = _realWords[_vm->_parser->pos(Common::String('\xFE'), _thats)];
	else if (!_unknown.empty())
		_unknown.clear();

	// Replace words' codes that mean the same.
	replace(Common::String('\xFF'), 0); // zap noise words
	replace(Common::String('\xD')  + '\xE2', 1); // "look at" = "examine"
	replace(Common::String('\xD')  + '\xE4', 1); // "look in" = "examine"
	replace(Common::String('\x4')  + '\xE6', 17); // "get up" = "stand"
	replace(Common::String('\x4')  + '\xE7', 17); // "get down" = "stand"... well, why not?
	replace(Common::String('\x12') + '\xE4', 2); // "go in" = "open [door]"
	replace(Common::String('\x1C') + '\xE5', 253); // "P' off" is a swear word
	replace(Common::String('\x4')  + '\x6' , 6); // "Take inventory" (remember Colossal Adventure?)
	replace(Common::String('\x28') + '\xE8', 21); // "put on" = "don"
	replace(Common::String('\x4')  + '\xE5', 20); // "take off" = "doff"

	// Words that could mean more than one _person
	if (_vm->_gyro->_dna._room == r__nottspub)
		replace(Common::String('\xCC'), 164); // Barman = Port
	else
		replace(Common::String('\xCC'), 154); // Barman = Malagauche

	switch (_vm->_gyro->_dna._room) {
	case r__aylesoffice:
		replace(Common::String('\xCB'), 163); // Monk = Ayles
		break;
	case r__musicroom:
		replace(Common::String('\xCB'), 166); // Monk = Jacques
		break;
	default:
		replace(Common::String('\xCB'), 162); // Monk = Ibythneth
	}

	if (doPronouns()) {
		_vm->_gyro->_weirdWord = true;
		_thats = kNothing;
		return;
	}

	// Second parsing.
	if (!_vm->_gyro->_subject.empty())
		_vm->_gyro->_subject.clear();
	_vm->_gyro->_subjectNum = 0; // Find subject of conversation.

	for (int i = 0; (i < 11) && !_realWords[i].empty(); i++) {
		if ((_realWords[i][0] == '\'') || (_realWords[i][0] == '\"')) {
			_vm->_gyro->_subjectNum = (byte)_thats[i];
			_thats.setChar(kMoved, i);
			break;
		}
	}

	if ((_vm->_gyro->_subjectNum == 0) && !_thats.empty()) { // Still not found.
		for (uint16 i = 0; i < _thats.size() - 1; i++) {
			if ((byte)_thats[i] == 252) { // The word is "about", or something similar.
				_vm->_gyro->_subjectNum = (byte)_thats[i + 1];
				_thats.setChar(0, i + 1);
				break;
			}
		}
	}

	if ((_vm->_gyro->_subjectNum == 0) && !_thats.empty()) { // STILL not found! Must be the word after "say".
		for (uint16 i = 0; i < _thats.size() - 1; i++) {
			if (((byte)_thats[i] == 7) && ((byte)_thats[i + 1] != 0) && !((225 <= (byte)_thats[i + 1]) && ((byte)_thats[i + 1] <= 229))) {
				// SAY not followed by a preposition
				_vm->_gyro->_subjectNum = (byte)_thats[i + 1];
				_thats.setChar(0, i + 1);
				break;
			}
		}
	}

	for (int16 i = _thats.size() - 1; i >= 0; i--) { // Reverse order, so first will be used.
		if (((byte)_thats[i] == 253) || ((byte)_thats[i] == 249) || ((1 <= (byte)_thats[i]) && ((byte)_thats[i] <= 49)))
			_verb = (byte)_thats[i];
		else if ((50 <= (byte)_thats[i]) && ((byte)_thats[i] <= 149)) {
			_thing2 = _thing;
			_thing = (byte)_thats[i];
		} else if ((150 <= (byte)_thats[i]) && ((byte)_thats[i] <= 199))
			_person = (byte)_thats[i];
		else if ((byte)_thats[i] == 251)
			_polite = true;
	}

	if ((!_unknown.empty()) && (_verb != kVerbCodeExam) && (_verb != kVerbCodeTalk) && (_verb != kVerbCodeSave) && (_verb != kVerbCodeLoad) && (_verb != kVerbCodeDir)) {
			_vm->_scrolls->displayText(Common::String("Sorry, but I have no idea what \"") + _unknown + "\" means. Can you rephrase it?");
			_vm->_gyro->_weirdWord = true;
	} else
		_vm->_gyro->_weirdWord = false;

	if (_thats.empty())
		_thats = kNothing;

	if (_thing != kPardon)
		_vm->_gyro->_it = _thing;

	if (_person != kPardon) {
		if (_person < 175)
			_vm->_gyro->_him = _person;
		else
			_vm->_gyro->_her = _person;
	}
}

void Acci::examineObject() {
	if (_thing != _vm->_gyro->_thinks)
		_vm->_lucerna->thinkAbout(_thing, Gyro::kThing);
	switch (_thing) {
	case Gyro::kObjectWine :
		switch (_vm->_gyro->_dna._wineState) {// 4 is perfect wine. 0 is not holding the wine.
		case 1:
			_vm->_visa->displayScrollChain('t', 1); // Normal examine wine scroll
			break;
		case 2:
			_vm->_visa->displayScrollChain('d', 6); // Bad wine
			break;
		case 3:
			_vm->_visa->displayScrollChain('d', 7); // Vinegar
			break;
		}
		break;
	case Gyro::kObjectOnion:
		if (_vm->_gyro->_dna._rottenOnion)
			_vm->_visa->displayScrollChain('q', 21); // Yucky onion.
		else
			_vm->_visa->displayScrollChain('t', 18);  // Normal onion scroll
		break;
	default:
		_vm->_visa->displayScrollChain('t', _thing); // <<< Ordinarily
	}
}

bool Acci::isPersonHere() { // Person equivalent of "holding".
	if ((_person == kPardon) || (_person == 0) || (_vm->_gyro->_whereIs[_person - 150] == _vm->_gyro->_dna._room))
		return true;
	else {
		if (_person < 175)
			_vm->_scrolls->displayText(Common::String('H') + _vm->_scrolls->kControlToBuffer);
		else
			_vm->_scrolls->displayText(Common::String("Sh") + _vm->_scrolls->kControlToBuffer);
		_vm->_scrolls->displayText("e isn't around at the moment.");
		return false;
	}
}

void Acci::exampers() {
	if (isPersonHere()) {
		if (_thing != _vm->_gyro->_thinks)
			_vm->_lucerna->thinkAbout(_person, Gyro::kPerson);
		_person -= 149;
		switch (_person) { // Special cases
		case 11:
			if (_vm->_gyro->_dna._wonNim) {
				_vm->_visa->displayScrollChain('Q', 8); // "I'm Not Playing!"
				return;
			}
			break;
		case 99:
			if (_vm->_gyro->_dna._lustieIsAsleep) {
				_vm->_visa->displayScrollChain('Q', 65); // He's asleep. (65! Wow!)
				return;
			}
			break;
		}
		// Otherwise...
		_vm->_visa->displayScrollChain('p', _person);
	}

	// And afterwards...
	if ((_person == 14) && (!_vm->_gyro->_dna._aylesIsAwake))
		_vm->_visa->displayScrollChain('Q', 13);
}

bool Acci::holding() {
	if ((51 <= _thing) && (_thing <= 99)) // Also.
		return true;

	bool holdingResult = false;

	if (_thing > 100)
		_vm->_scrolls->displayText("Be reasonable!");
	else if (!_vm->_gyro->_dna._objects[_thing - 1])  // Verbs that need "_thing" to be in the inventory.
		_vm->_scrolls->displayText("You're not holding it, Avvy.");
	else
		holdingResult = true;

	return holdingResult;
}

void Acci::openBox(bool isOpening) {
	if ((_vm->_gyro->_dna._room == r__yours) && (_thing == 54)) {
		_vm->_celer->drawBackgroundSprite(-1, -1, 5);

		_vm->_celer->updateBackgroundSprites();
		_vm->_animation->animLink();
		_vm->_graphics->refreshScreen();

		_vm->_system->delayMillis(55);

		if (!isOpening) {
			_vm->_celer->drawBackgroundSprite(-1, -1, 6);
			_vm->_celer->updateBackgroundSprites();
			_vm->_animation->animLink();
			_vm->_graphics->refreshScreen();
		}
	}
}

void Acci::examine() {
	// EITHER it's an object OR it's an Also OR it's a _person OR it's something else.
	if ((_person == kPardon) && (_thing != kPardon)) {
		if (holding()) {
			// Remember: it's been Slipped! Ie subtract 49.
			if ((1 <= _thing) && (_thing <= 49)) // Standard object
				examineObject();
			else if ((50 <= _thing) && (_thing <= 100)) { // Also _thing
				openBox(true);
				_vm->_scrolls->displayText(*_vm->_gyro->_also[_thing - 50][1]);
				openBox(false);
			}
		}
	} else if (_person != kPardon)
		exampers();
	else
		_vm->_scrolls->displayText("It's just as it looks on the picture.");  // Don't know: guess.
}

void Acci::inventory() {
	byte itemNum = 0;
	_vm->_scrolls->displayText(Common::String("You're carrying ") + _vm->_scrolls->kControlToBuffer);

	for (byte i = 0; i < kObjectNum; i++) {
		if (_vm->_gyro->_dna._objects[i]) {
			itemNum++;
			if (itemNum == _vm->_gyro->_dna._carryNum)
				_vm->_scrolls->displayText(Common::String("and ") + _vm->_scrolls->kControlToBuffer);
			_vm->_scrolls->displayText(_vm->_gyro->getItem(i + 1) + _vm->_scrolls->kControlToBuffer);
			if ((i + 1) == _vm->_gyro->_dna._wearing)
				_vm->_scrolls->displayText(Common::String(", which you're wearing") + _vm->_scrolls->kControlToBuffer);
			if (itemNum < _vm->_gyro->_dna._carryNum)
				_vm->_scrolls->displayText(Common::String(", ") + _vm->_scrolls->kControlToBuffer);
		}
	}

	if (_vm->_gyro->_dna._wearing == kNothing)
		_vm->_scrolls->displayText(Common::String("...") + _vm->_scrolls->kControlNewLine + _vm->_scrolls->kControlNewLine + "...and you're stark naked!");
	else
		_vm->_scrolls->displayText(".");
}

void Acci::swallow() {   // Eat something.
	switch (_thing) {
	case Gyro::kObjectWine:
		switch (_vm->_gyro->_dna._wineState) { // 4 is perfect
		case 1:
			if (_vm->_gyro->_dna._teetotal)  {
				_vm->_visa->displayScrollChain('D', 6);
				return;
			}
			_vm->_visa->displayScrollChain('U', 1);
			_vm->_pingo->wobble();
			_vm->_visa->displayScrollChain('U', 2);
			_vm->_gyro->_dna._objects[_vm->_gyro->kObjectWine - 1] = false;
			_vm->_lucerna->refreshObjectList();
			drink();
			break;
		case 2:
		case 3:
			_vm->_visa->displayScrollChain('d', 8);
			break; // You can't drink it!
		}
		break;
	case Gyro::kObjectPotion:
		_vm->_gyro->setBackgroundColor(4);
		_vm->_visa->displayScrollChain('U', 3);
		_vm->_lucerna->gameOver();
		_vm->_gyro->setBackgroundColor(0);
		break;
	case Gyro::kObjectInk:
		_vm->_visa->displayScrollChain('U', 4);
		break;
	case Gyro::kObjectChastity:
		_vm->_visa->displayScrollChain('U', 5);
		break;
	case Gyro::kObjectMushroom:
		_vm->_visa->displayScrollChain('U', 6);
		_vm->_lucerna->gameOver();
		break;
	case Gyro::kObjectOnion:
		if (_vm->_gyro->_dna._rottenOnion)
			_vm->_visa->displayScrollChain('U', 11);
		else {
			_vm->_visa->displayScrollChain('U', 8);
			_vm->_gyro->_dna._objects[_vm->_gyro->kObjectOnion - 1] = false;
			_vm->_lucerna->refreshObjectList();
		}
		break;
	default:
		if ((_vm->_gyro->_dna._room == r__argentpub) || (_vm->_gyro->_dna._room == r__nottspub))
			_vm->_scrolls->displayText("Try BUYing things before you drink them!");
		else
			_vm->_scrolls->displayText("The taste of it makes you retch!");
	}
}

void Acci::peopleInRoom() {
	byte numPeople = 0; // Number of people in the room.

	for (byte i = 1; i < 29; i++) { // Start at 1 so we don't list Avvy himself!
		if (_vm->_gyro->_whereIs[i] == _vm->_gyro->_dna._room)
			numPeople++;
	}

	if (numPeople == 0) // If nobody's here, we can cut out straight away.
		return;

	byte actPerson = 0; // Actually listed people.
	for (byte i = 1; i < 29; i++) {
		if (_vm->_gyro->_whereIs[i] == _vm->_gyro->_dna._room) {
			actPerson++;
			if (actPerson == 1) // First on the list.
				_vm->_scrolls->displayText(_vm->_gyro->getName(i + 150) + _vm->_scrolls->kControlToBuffer);
			else if (actPerson < numPeople) // The middle...
				_vm->_scrolls->displayText(Common::String(", ") + _vm->_gyro->getName(i + 150) + _vm->_scrolls->kControlToBuffer);
			else // The end.
				_vm->_scrolls->displayText(Common::String(" and ") + _vm->_gyro->getName(i + 150) + _vm->_scrolls->kControlToBuffer);
		}
	}

	if (numPeople == 1)
		_vm->_scrolls->displayText(Common::String(" is") + _vm->_scrolls->kControlToBuffer);
	else
		_vm->_scrolls->displayText(Common::String(" are") + _vm->_scrolls->kControlToBuffer);

	_vm->_scrolls->displayText(" here."); // End and display it.
}

void Acci::lookAround() {
	_vm->_scrolls->displayText(*_vm->_gyro->_also[0][1]);
	switch (_vm->_gyro->_dna._room) {
	case r__spludwicks:
		if (_vm->_gyro->_dna._avariciusTalk > 0)
			_vm->_visa->displayScrollChain('q', 23);
		else
			peopleInRoom();
		break;
	case r__robins:
		if (_vm->_gyro->_dna._tiedUp)
			_vm->_visa->displayScrollChain('q', 38);
		if (_vm->_gyro->_dna._mushroomGrowing)
			_vm->_visa->displayScrollChain('q', 55);
		break;
	case r__insidecardiffcastle:
		if (!_vm->_gyro->_dna._takenPen)
			_vm->_visa->displayScrollChain('q', 49);
		break;
	case r__lustiesroom:
		if (_vm->_gyro->_dna._lustieIsAsleep)
			_vm->_visa->displayScrollChain('q', 65);
		break;
	case r__catacombs:
		switch (_vm->_gyro->_dna._catacombY * 256 + _vm->_gyro->_dna._catacombX) {
		case 258 :
			_vm->_visa->displayScrollChain('q', 80); // Inside art gallery.
			break;
		case 514 :
			_vm->_visa->displayScrollChain('q', 81); // Outside ditto.
			break;
		case 260 :
			_vm->_visa->displayScrollChain('q', 82); // Outside Geida's room.
			break;
		}
		break;
	default:
		peopleInRoom();
	}
}

void Acci::openDoor() {
	// Special cases.
	switch (_vm->_gyro->_dna._room) {
	case r__yours:
		if (_vm->_animation->infield(2)) {
			// Opening the box.
			_thing = 54; // The box.
			_person = kPardon;
			examine();
			return;
		}
		break;
	case r__spludwicks:
		if (_thing == 61) {
			_vm->_visa->displayScrollChain('q', 85);
			return;
		}
		break;
	}

	if ((!_vm->_gyro->_dna._userMovesAvvy) && (_vm->_gyro->_dna._room != r__lusties))
		return; // No doors can open if you can't move Avvy.

	for (byte fv = 8; fv < 15; fv++) {
		if (_vm->_animation->infield(fv + 1)) {
			fv -= 8;

			switch (_vm->_gyro->_portals[fv]._operation) {
			case Gyro::kMagicExclaim:
				_vm->_animation->tr[0].bounce();
				_vm->_visa->displayScrollChain('x', _vm->_gyro->_portals[fv]._data);
				break;
			case Gyro::kMagicTransport:
				_vm->_animation->fliproom((_vm->_gyro->_portals[fv]._data) >> 8,  // High byte
					                 (_vm->_gyro->_portals[fv]._data) & 0x0F // Low byte
									 );
				break;
			case Gyro::kMagicUnfinished:
				_vm->_animation->tr[0].bounce();
				_vm->_scrolls->displayText("Sorry. This place is not available yet!");
				break;
			case Gyro::kMagicSpecial:
				_vm->_animation->call_special(_vm->_gyro->_portals[fv]._data);
				break;
			case Gyro::kMagicOpenDoor:
				_vm->_animation->openDoor((_vm->_gyro->_portals[fv]._data) >> 8, (_vm->_gyro->_portals[fv]._data) & 0x0F, fv + 9);
				break;
			}

			return;
		}
	}

	if (_vm->_gyro->_dna._room == r__map)
		_vm->_scrolls->displayText(Common::String("Avvy, you can complete the whole game without ever going "
				"to anywhere other than Argent, Birmingham, Cardiff, Nottingham and Norwich."));
	else
		_vm->_scrolls->displayText("Door? What door?");
}



void Acci::silly() {
	_vm->_scrolls->displayText("Don't be silly!");
}

void Acci::putProc() {
	if (!holding())
		return;

	_thing2 -= 49; // Slip the second object.
	char temp = _thing;
	_thing = _thing2;
	if (!holding())
		return;
	_thing = temp;

	// Thing is the _thing which you're putting in. _thing2 is where you're putting it.
	switch (_thing2) {
	case Gyro::kObjectWine:
		if (_thing == _vm->_gyro->kObjectOnion) {
			if (_vm->_gyro->_dna._rottenOnion)
				_vm->_scrolls->displayText("That's a bit like shutting the stable door after the horse has bolted!");
			else { // Put onion into wine?
				if (_vm->_gyro->_dna._wineState != 3)
					_vm->_scrolls->displayText(Common::String(_vm->_scrolls->kControlItalic) + "Oignon au vin"
					+ _vm->_scrolls->kControlRoman + " is a bit too strong for your tastes!");
				else { // Put onion into vinegar! Yes!
					_vm->_gyro->_dna._onionInVinegar = true;
					_vm->_lucerna->incScore(7);
					_vm->_visa->displayScrollChain('u', 9);
				}
			}
		} else
			silly();
		break;

	case 54:
		if (_vm->_gyro->_dna._room == r__yours) { // Put something into the box.
			if (_vm->_gyro->_dna._boxContent != kNothing)
				_vm->_scrolls->displayText("There's something in the box already, Avvy. Try taking that out first.");
			else {
				switch (_thing) {
				case Gyro::kObjectMoney:
					_vm->_scrolls->displayText("You'd better keep some ready cash on you!");
					break;
				case Gyro::kObjectBell:
					_vm->_scrolls->displayText("That's a silly place to keep a bell.");
					break;
				case Gyro::kObjectBodkin:
					_vm->_scrolls->displayText("But you might need it!");
					break;
				case Gyro::kObjectOnion:
					_vm->_scrolls->displayText("Just give it to Spludwick, Avvy!");
					break;
				default: // Put the object into the box...
					if (_vm->_gyro->_dna._wearing == _thing)
						_vm->_scrolls->displayText(Common::String("You'd better take ") + _vm->_gyro->getItem(_thing) + " off first!");
					else {
						openBox(true); // Open box.

						_vm->_gyro->_dna._boxContent = _thing;
						_vm->_gyro->_dna._objects[_thing - 1] = false;
						_vm->_lucerna->refreshObjectList();
						_vm->_scrolls->displayText("OK, it's in the box.");

						openBox(false); // Shut box.
					}
				}
			}
		} else
			silly();
		break;

	default:
		silly();
	}
}



void Acci::notInOrder() {
	_vm->_scrolls->displayText(Common::String("Sorry, I need the ingredients in the right order for this potion. What I need next is ")
			+ _vm->_gyro->getItem(_vm->_gyro->kSpludwicksOrder[_vm->_gyro->_dna._givenToSpludwick])
			+ _vm->_scrolls->kControlRegister + 2 + _vm->_scrolls->kControlSpeechBubble);
}

void Acci::goToCauldron() {
	_vm->_animation->tr[1]._callEachStepFl = false; // Stops Geida_Procs.
<<<<<<< HEAD
	_vm->_timeout->addTimer(1, _vm->_timeout->kProcSpludwickGoesToCauldron, _vm->_timeout->kReasonSpludWalk);
	_vm->_animation->tr[1].walkTo(2);
=======
	_vm->_timer->addTimer(1, _vm->_timer->kProcSpludwickGoesToCauldron, _vm->_timer->kReasonSpludWalk);
	_vm->_animation->tr[1].walkto(2);
>>>>>>> f42f29d8
}

/**
 * Check is it's possible to give something to Spludwick
 * @remarks	Originally called 'give2spludwick'
 */
bool Acci::giveToSpludwick() {
	if (_vm->_gyro->kSpludwicksOrder[_vm->_gyro->_dna._givenToSpludwick] != _thing) {
		notInOrder();
		return false;
	}

	switch (_thing) {
	case Gyro::kObjectOnion:
		_vm->_gyro->_dna._objects[_vm->_gyro->kObjectOnion - 1] = false;
		if (_vm->_gyro->_dna._rottenOnion)
			_vm->_visa->displayScrollChain('q', 22);
		else {
			_vm->_gyro->_dna._givenToSpludwick++;
			_vm->_visa->displayScrollChain('q', 20);
			goToCauldron();
			_vm->_lucerna->incScore(3);
		}
		_vm->_lucerna->refreshObjectList();
		break;
	case Gyro::kObjectInk:
		_vm->_gyro->_dna._objects[_vm->_gyro->kObjectInk - 1] = false;
		_vm->_lucerna->refreshObjectList();
		_vm->_gyro->_dna._givenToSpludwick++;
		_vm->_visa->displayScrollChain('q', 24);
		goToCauldron();
		_vm->_lucerna->incScore(3);
		break;
	case Gyro::kObjectMushroom:
		_vm->_gyro->_dna._objects[_vm->_gyro->kObjectMushroom - 1] = false;
		_vm->_visa->displayScrollChain('q', 25);
		_vm->_lucerna->incScore(5);
		_vm->_gyro->_dna._givenToSpludwick++;
		goToCauldron();
		_vm->_gyro->_dna._objects[_vm->_gyro->kObjectPotion - 1] = true;
		_vm->_lucerna->refreshObjectList();
		break;
	default:
		return true;
	}

	return false;
}

void Acci::drink() {
	_vm->_gyro->_dna._alcoholLevel += 1;
	if (_vm->_gyro->_dna._alcoholLevel == 5) {
		_vm->_gyro->_dna._objects[_vm->_gyro->kObjectKey - 1] = true; // Get the key.
		_vm->_gyro->_dna._teetotal = true;
		_vm->_gyro->_dna._avvyIsAwake = false;
		_vm->_gyro->_dna._avvyInBed = true;
		_vm->_lucerna->refreshObjectList();
		_vm->_lucerna->dusk();
		_vm->_gyro->hangAroundForAWhile();
		_vm->_animation->fliproom(1, 1);
		_vm->_gyro->setBackgroundColor(14);
		_vm->_animation->new_game_for_trippancy(); // Not really.
	}
}

void Acci::cardiffClimbing() {
	if (_vm->_gyro->_dna._standingOnDais) { // Clamber up.
		_vm->_scrolls->displayText("You climb down, back onto the floor.");
		_vm->_gyro->_dna._standingOnDais = false;
		_vm->_animation->apped(1, 3);
	} else { // Clamber down.
		if (_vm->_animation->infield(1)) {
			_vm->_scrolls->displayText("You clamber up onto the dais.");
			_vm->_gyro->_dna._standingOnDais = true;
			_vm->_animation->apped(1, 2);
		} else
			_vm->_scrolls->displayText("Get a bit closer, Avvy.");
	}
}

void Acci::already() {
	_vm->_scrolls->displayText("You're already standing!");
}

void Acci::standUp() {
	switch (_vm->_gyro->_dna._room) {
	case r__yours: // Avvy isn't asleep.
		if (_vm->_gyro->_dna._avvyIsAwake && _vm->_gyro->_dna._avvyInBed) {  // But he's in bed.
			if (_vm->_gyro->_dna._teetotal) {
				_vm->_visa->displayScrollChain('d', 12);
				_vm->_gyro->setBackgroundColor(0);
				_vm->_visa->displayScrollChain('d', 14);
			}
			_vm->_animation->tr[0]._visible = true;
			_vm->_gyro->_dna._userMovesAvvy = true;
			_vm->_animation->apped(1, 2);
			_vm->_gyro->_dna._direction = _vm->_gyro->kDirectionLeft;
			_vm->_celer->drawBackgroundSprite(-1, -1, 4); // Picture of empty pillow.
			_vm->_lucerna->incScore(1);
			_vm->_gyro->_dna._avvyInBed = false;
			_vm->_timer->loseTimer(_vm->_timer->kReasonArkataShouts);
		} else
			already();
		break;

	case r__insidecardiffcastle:
		cardiffClimbing();
		break;

	case r__nottspub:
		if (_vm->_gyro->_dna._sittingInPub)  {
			_vm->_celer->drawBackgroundSprite(-1, -1, 4); // Not sitting down.
			_vm->_animation->tr[0]._visible = true; // But standing up.
			_vm->_animation->apped(1, 4); // And walking away.
			_vm->_gyro->_dna._sittingInPub = false; // Really not sitting down.
			_vm->_gyro->_dna._userMovesAvvy = true; // And ambulant.
		} else
			already();
		break;
	default:
		already();
	}
}



void Acci::getProc(char thing) {
	switch (_vm->_gyro->_dna._room) {
	case r__yours:
		if (_vm->_animation->infield(2)) {
			if (_vm->_gyro->_dna._boxContent == thing) {
				_vm->_celer->drawBackgroundSprite(-1, -1, 5);
				_vm->_scrolls->displayText("OK, I've got it.");
				_vm->_gyro->_dna._objects[thing - 1] = true;
				_vm->_lucerna->refreshObjectList();
				_vm->_gyro->_dna._boxContent = kNothing;
				_vm->_celer->drawBackgroundSprite(-1, -1, 6);
			} else
				_vm->_scrolls->displayText(Common::String("I can't see ") + _vm->_gyro->getItem(thing) + " in the box.");
		} else
			_vm->_visa->displayScrollChain('q', 57);
		break;
	case r__insidecardiffcastle:
		switch (thing) {
		case Gyro::kObjectPen:
			if (_vm->_animation->infield(2)) { // Standing on the dais.
				if (_vm->_gyro->_dna._takenPen)
					_vm->_scrolls->displayText("It's not there, Avvy.");
				else {
					// OK: we're taking the pen, and it's there.
					_vm->_celer->drawBackgroundSprite(-1, -1, 4); // No pen there now.
					_vm->_animation->call_special(3); // Zap!
					_vm->_gyro->_dna._takenPen = true;
					_vm->_gyro->_dna._objects[_vm->_gyro->kObjectPen - 1] = true;
					_vm->_lucerna->refreshObjectList();
					_vm->_scrolls->displayText("Taken.");
				}
			} else if (_vm->_gyro->_dna._standingOnDais)
				_vm->_visa->displayScrollChain('q', 53);
			else
				_vm->_visa->displayScrollChain('q', 51);
			break;
		case Gyro::kObjectBolt:
			_vm->_visa->displayScrollChain('q', 52);
			break;
		default:
			_vm->_visa->displayScrollChain('q', 57);
		}
		break;
	case r__robins:
		if ((thing == _vm->_gyro->kObjectMushroom) & (_vm->_animation->infield(1)) & (_vm->_gyro->_dna._mushroomGrowing)) {
			_vm->_celer->drawBackgroundSprite(-1, -1, 3);
			_vm->_scrolls->displayText("Got it!");
			_vm->_gyro->_dna._mushroomGrowing = false;
			_vm->_gyro->_dna._takenMushroom = true;
			_vm->_gyro->_dna._objects[_vm->_gyro->kObjectMushroom - 1] = true;
			_vm->_lucerna->refreshObjectList();
			_vm->_lucerna->incScore(3);
		} else
			_vm->_visa->displayScrollChain('q', 57);
		break;
	default:
		_vm->_visa->displayScrollChain('q', 57);
	}
}

/**
 * Give the lute to Geida
 * @remarks	Originally called 'give_Geida_the_lute'
 */
void Acci::giveGeidaTheLute() {
	if (_vm->_gyro->_dna._room != r__lustiesroom) {
		_vm->_scrolls->displayText(Common::String("Not yet. Try later!") + _vm->_scrolls->kControlRegister + '2' + _vm->_scrolls->kControlSpeechBubble);
		return;
	}
	_vm->_gyro->_dna._objects[_vm->_gyro->kObjectLute - 1] = false;
	_vm->_lucerna->refreshObjectList();
	_vm->_visa->displayScrollChain('q', 64); // She plays it.

	_vm->_timer->addTimer(1, _vm->_timer->kProcGiveLuteToGeida, _vm->_timer->kReasonGeidaSings);
	_vm->_enid->backToBootstrap(4);
}

void Acci::playHarp() {
	if (_vm->_animation->infield(7))
		_vm->_scrolls->musicalScroll();
	else
		_vm->_scrolls->displayText("Get a bit closer to it, Avvy!");
}

void Acci::winSequence() {
	_vm->_visa->displayScrollChain('q', 78);
	_vm->_sequence->firstShow(7);
	_vm->_sequence->thenShow(8);
	_vm->_sequence->thenShow(9);
	_vm->_sequence->startToClose();
	_vm->_timer->addTimer(30, _vm->_timer->kProcWinning, _vm->_timer->kReasonWinning);
}

void Acci::personSpeaks() {
	if ((_person == kPardon) || (_person == 0)) {
		if ((_vm->_gyro->_him == kPardon) || (_vm->_gyro->_whereIs[_vm->_gyro->_him - 150] != _vm->_gyro->_dna._room))
			_person = _vm->_gyro->_her;
		else
			_person = _vm->_gyro->_him;
	}

	if (_vm->_gyro->_whereIs[_person - 150] != _vm->_gyro->_dna._room) {
		_vm->_scrolls->displayText(Common::String(_vm->_scrolls->kControlRegister) + '1' + _vm->_scrolls->kControlToBuffer); // Avvy himself!
		return;
	}

	bool found = false; // The _person we're looking for's code is in _person.

	for (int16 i = 0; i < _vm->_animation->kSpriteNumbMax; i++) {
		if (_vm->_animation->tr[i]._quick && ((_vm->_animation->tr[i]._stat.accinum + 149) == _person)) {
			_vm->_scrolls->displayText(Common::String(_vm->_scrolls->kControlRegister) + byte(i + 49) + _vm->_scrolls->kControlToBuffer);
			found = true;
		}
	}

	if (!found) {
		for (byte i = 0; i < 16; i++) {
			if ((_vm->_gyro->kQuasipeds[i]._who == _person) && (_vm->_gyro->kQuasipeds[i]._room == _vm->_gyro->_dna._room))
				_vm->_scrolls->displayText(Common::String(_vm->_scrolls->kControlRegister) + byte(i + 65) + _vm->_scrolls->kControlToBuffer);
		}
	}
}
void Acci::heyThanks() {
	personSpeaks();
	_vm->_scrolls->displayText(Common::String("Hey, thanks!") + _vm->_scrolls->kControlSpeechBubble + "(But now, you've lost it!)");
	_vm->_gyro->_dna._objects[_thing - 1] = false;
}

/**
 * @remarks	Originally called 'do_that'
 */
void Acci::doThat() {
	static const Common::String booze[] = {"Bitter", "GIED", "Whisky", "Cider", "", "", "", "Mead"};
	static const char kWhat[] = "That's not possible!";

	if (_thats == Common::String(kNothing))  {
		if (!_thats.empty())
			_thats.clear();
		return;
	}

	if (_vm->_gyro->_weirdWord)
		return;

	if (_thing < 200)
		_thing -= 49; // "Slip"


	if ((_verb != kVerbCodeLoad) && (_verb != kVerbCodeSave) && (_verb != kVerbCodeQuit) && (_verb != kVerbCodeInfo) && (_verb != kVerbCodeHelp)
	&& (_verb != kVerbCodeLarrypass) && (_verb != kVerbCodePhaon) && (_verb != kVerbCodeBoss) && (_verb != kVerbCodeCheat) && (_verb != kVerbCodeRestart)
	&& (_verb != kVerbCodeDir) && (_verb != kVerbCodeScore) && (_verb != kVerbCodeHiscores) && (_verb != kVerbCodeSmartAlec)) {
		if (!_vm->_gyro->_alive) {
			_vm->_scrolls->displayText(Common::String("You're dead, so don't talk. What are you, a ghost or something? Try restarting, or restoring a saved game!"));
			return;
		}
		if (!_vm->_gyro->_dna._avvyIsAwake  && (_verb != kVerbCodeDie) && (_verb != kVerbCodeExpletive) && (_verb != kVerbCodeWake)) {
			_vm->_scrolls->displayText("Talking in your sleep? Try waking up!");
			return;
		}
	}

	switch (_verb) {
	case kVerbCodeExam:
		examine();
		break;
	case kVerbCodeOpen:
		openDoor();
		break;
	case kVerbCodePause: // Note that the original game doesn't care about the "O.K." box neither, it accepts clicks from everywhere on the screen to continue. Just like my code.
		_vm->_scrolls->displayText(Common::String("Game paused.") + _vm->_scrolls->kControlCenter + _vm->_scrolls->kControlNewLine + _vm->_scrolls->kControlNewLine
			+ "Press Enter, Esc, or click the mouse on the \"O.K.\" box to continue.");
		break;
	case kVerbCodeGet:
		if (_thing != kPardon) { // Legitimate try to pick something up.
			if (_vm->_gyro->_dna._carryNum >= kCarryLimit)
				_vm->_scrolls->displayText("You can't carry any more!");
			else
				getProc(_thing);
		} else { // Not... ditto.
			if (_person != kPardon)
				_vm->_scrolls->displayText("You can't sweep folk off their feet!");
			else
				_vm->_scrolls->displayText("I assure you, you don't need it.");
		}
		break;
	case kVerbCodeDrop:
		_vm->_scrolls->displayText(Common::String("Two years ago you dropped a florin in the street. Three days ") +
				"later it was gone! So now you never leave ANYTHING lying around. OK?");
		break;
	case kVerbCodeInv:
		inventory();
		break;
	case kVerbCodeTalk:
		if (_person == kPardon) {
			if (_vm->_gyro->_subjectNum == 99) // They typed "say password".
				_vm->_scrolls->displayText(Common::String("Yes, but what ") + _vm->_scrolls->kControlItalic + "is" + _vm->_scrolls->kControlRoman + " the password?");
			else if (((1 <= _vm->_gyro->_subjectNum) && (_vm->_gyro->_subjectNum <= 49)) || (_vm->_gyro->_subjectNum == 253) || (_vm->_gyro->_subjectNum == 249)) {
				_thats.deleteChar(0);

				for (byte i = 0; i < 10; i++)
					_realWords[i] = _realWords[i + 1];

				_verb = _vm->_gyro->_subjectNum;
				doThat();
				return;
			} else {
				_person = _vm->_gyro->_subjectNum;
				_vm->_gyro->_subjectNum = 0;
				if ((_person == 0) || (_person == kPardon))
					_vm->_scrolls->displayText("Talk to whom?");
				else if (isPersonHere())
					_vm->_visa->talkTo(_person);
			}
		} else if (isPersonHere())
			_vm->_visa->talkTo(_person);
		break;
	case kVerbCodeGive:
		if (holding()) {
			if (_person == kPardon)
				_vm->_scrolls->displayText("Give to whom?");
			else if (isPersonHere()) {
				switch (_thing) {
				case Gyro::kObjectMoney :
					_vm->_scrolls->displayText("You can't bring yourself to give away your moneybag.");
					break;
				case Gyro::kObjectBodkin:
				case Gyro::kObjectBell:
				case Gyro::kObjectClothes:
				case Gyro::kObjectHabit :
					_vm->_scrolls->displayText("Don't give it away, it might be useful!");
					break;
				default:
					switch (_person) {
					case Gyro::kPeopleCrapulus:
						if (_thing == _vm->_gyro->kObjectWine) {
							_vm->_scrolls->displayText("Crapulus grabs the wine and gulps it down.");
							_vm->_gyro->_dna._objects[_vm->_gyro->kObjectWine - 1] = false;
						} else
							heyThanks();
						break;
					case Gyro::kPeopleCwytalot:
						if ((_thing == _vm->_gyro->kObjectCrossbow) || (_thing == _vm->_gyro->kObjectBolt))
							_vm->_scrolls->displayText(Common::String("You might be able to influence Cwytalot more if you used it!"));
						else
							heyThanks();
						break;
					case Gyro::kPeopleSpludwick:
						if (giveToSpludwick())
							heyThanks();
						break;
					case Gyro::kPeopleIbythneth:
						if (_thing == _vm->_gyro->kObjectBadge) {
							_vm->_visa->displayScrollChain('q', 32); // Thanks! Wow!
							_vm->_lucerna->incScore(3);
							_vm->_gyro->_dna._objects[_vm->_gyro->kObjectBadge - 1] = false;
							_vm->_gyro->_dna._objects[_vm->_gyro->kObjectHabit - 1] = true;
							_vm->_gyro->_dna._givenBadgeToIby = true;
							_vm->_celer->drawBackgroundSprite(-1, -1, 8);
							_vm->_celer->drawBackgroundSprite(-1, -1, 9);
						} else
							heyThanks();
						break;
					case Gyro::kPeopleAyles:
						if (_vm->_gyro->_dna._aylesIsAwake) {
							if (_thing == _vm->_gyro->kObjectPen) {
								_vm->_gyro->_dna._objects[_vm->_gyro->kObjectPen - 1] = false;
								_vm->_visa->displayScrollChain('q', 54);
								_vm->_gyro->_dna._objects[_vm->_gyro->kObjectInk - 1] = true;
								_vm->_gyro->_dna._givenPenToAyles = true;
								_vm->_lucerna->refreshObjectList();
								_vm->_lucerna->incScore(2);
							} else
								heyThanks();
						} else
							_vm->_scrolls->displayText("But he's asleep!");
						break;
					case Gyro::kPeopleGeida:
						switch (_thing) {
						case Gyro::kObjectPotion:
							_vm->_gyro->_dna._objects[_vm->_gyro->kObjectPotion - 1] = false;
							_vm->_visa->displayScrollChain('u', 16); // She drinks it.
							_vm->_lucerna->incScore(2);
							_vm->_gyro->_dna._givenPotionToGeida = true;
							_vm->_lucerna->refreshObjectList();
							break;
						case Gyro::kObjectLute:
							giveGeidaTheLute();
							break;
						default:
							heyThanks();
						}
						break;
					case Gyro::kPeopleArkata:
						switch (_thing) {
						case Gyro::kObjectPotion:
							if (_vm->_gyro->_dna._givenPotionToGeida)
								winSequence();
							else
								_vm->_visa->displayScrollChain('q', 77); // That Geida woman!
							break;
						default:
							heyThanks();
						}
						break;
					default:
						heyThanks();
					}
				}
			}
			_vm->_lucerna->refreshObjectList(); // Just in case...
		}
		break;

	case kVerbCodeEat:
	case kVerbCodeDrink:
		if (holding())
			swallow();
		break;

	case kVerbCodeLoad:
		break;
	case kVerbCodeSave:
		break;
	// We don't handle these two because we use ScummVM's save/load system.

	case kVerbCodePay:
		_vm->_scrolls->displayText("No money need change hands.");
		break;
	case kVerbCodeLook:
		lookAround();
		break;
	case kVerbCodeBreak:
		_vm->_scrolls->displayText("Vandalism is prohibited within this game!");
		break;
	case kVerbCodeQuit: // quit
		if (_vm->_gyro->kDemo) {
			warning("STUB: Acci::doThat() - case kVerbCodequit");
		//	_vm->_visa->displayScrollChain('pos', 31);
		//	close(demofile);
		//	exit(0); // Change this later!!!
		}
		if (!_polite)
			_vm->_scrolls->displayText("How about a `please\", Avvy?");
		else if (_vm->_scrolls->displayQuestion(Common::String(_vm->_scrolls->kControlRegister) + 'C' + _vm->_scrolls->kControlIcon + "Do you really want to quit?"))
			_vm->_gyro->_letMeOut = true;
		break;
	case kVerbCodeGo:
		_vm->_scrolls->displayText("Just use the arrow keys to walk there.");
		break;
	case kVerbCodeInfo: {
		_vm->_scrolls->_aboutScroll = true;

		Common::String toDisplay;
		for (byte i = 0; i < 7; i++)
			toDisplay += _vm->_scrolls->kControlNewLine;
		toDisplay = toDisplay + "LORD AVALOT D'ARGENT" + _vm->_scrolls->kControlCenter + _vm->_scrolls->kControlNewLine
			+ "The medi\x91val descendant of" + _vm->_scrolls->kControlNewLine
			+ "Denarius Avaricius Sextus" + _vm->_scrolls->kControlNewLine + _vm->_scrolls->kControlNewLine
			+ "version " + _vm->_gyro->kVersionNum + _vm->_scrolls->kControlNewLine + _vm->_scrolls->kControlNewLine + "Copyright \xEF "
			+ _vm->_gyro->kCopyright + ", Mark, Mike and Thomas Thurman." + _vm->_scrolls->kControlRegister + 'Y' + _vm->_scrolls->kControlIcon;
		_vm->_scrolls->displayText(toDisplay);
		_vm->_scrolls->_aboutScroll = false;
		}
		break;
	case kVerbCodeUndress:
		if (_vm->_gyro->_dna._wearing == kNothing)
			_vm->_scrolls->displayText("You're already stark naked!");
		else if (_vm->_gyro->_dna._avvysInTheCupboard) {
			_vm->_scrolls->displayText(Common::String("You take off ") + _vm->_gyro->getItem(_vm->_gyro->_dna._wearing) + '.');
			_vm->_gyro->_dna._wearing = kNothing;
			_vm->_lucerna->refreshObjectList();
		} else
			_vm->_scrolls->displayText("Hadn't you better find somewhere more private, Avvy?");
		break;
	case kVerbCodeWear:
		if (holding()) { // Wear something.
			switch (_thing) {
			case Gyro::kObjectChastity:
				// \? are used to avoid that ??! is parsed as a trigraph
				_vm->_scrolls->displayText("Hey, what kind of a weirdo are you\?\?!");
				break;
			case Gyro::kObjectClothes:
			case Gyro::kObjectHabit: { // Change this!
					if (_vm->_gyro->_dna._wearing != kNothing) {
						if (_vm->_gyro->_dna._wearing == _thing)
							_vm->_scrolls->displayText("You're already wearing that.");
						else
							_vm->_scrolls->displayText("You'll be rather warm wearing two sets of clothes!");
						return;
					} else
						_vm->_gyro->_dna._wearing = _thing;

					_vm->_lucerna->refreshObjectList();

					byte i;
					if (_thing == _vm->_gyro->kObjectHabit)
						i = 3;
					else
						i = 0;
					if (_vm->_animation->tr[0]._id != i) {
						int16 x = _vm->_animation->tr[0]._x;
						int16 y = _vm->_animation->tr[0]._y;
						_vm->_animation->tr[0].done();
						_vm->_animation->tr[0].init(i, true, _vm->_animation);
						_vm->_animation->tr[0].appear(x, y, Animation::kDirLeft);
						_vm->_animation->tr[0]._visible = false;
					}
				}
				break;
			default:
				_vm->_scrolls->displayText(kWhat);
			}
		}
		break;
	case kVerbCodePlay:
		if (_thing == kPardon) {
			switch (_vm->_gyro->_dna._room) { // They just typed "play"...
			case r__argentpub: { // ...in the pub, => play Nim.
					warning("STUB: Acci::doThat() - case kVerbCodeplay");
					// play_nim();
					// The following parts are copied from play_nim().
					// The player automatically wins the game everytime he wins, until I implement the mini-game.

					if (_vm->_gyro->_dna._wonNim) { // Already won the game.
						_vm->_visa->displayScrollChain('Q', 6);
						return;
					}

					if (!_vm->_gyro->_dna._askedDogfoodAboutNim) {
						_vm->_visa->displayScrollChain('q', 84);
						return;
					}

					_vm->_visa->displayScrollChain('Q', 3);
					_vm->_gyro->_dna._playedNim++;

					// You won - strange!
					_vm->_visa->displayScrollChain('Q', 7); // You won! Give us a lute!
					_vm->_gyro->_dna._objects[_vm->_gyro->kObjectLute - 1] = true;
					_vm->_lucerna->refreshObjectList();
					_vm->_gyro->_dna._wonNim = true;
					_vm->_celer->drawBackgroundSprite(-1, -1, 1); // Show the settle with no lute on it.
					_vm->_lucerna->incScore(7); // 7 points for winning!

					if (_vm->_gyro->_dna._playedNim == 1)
						_vm->_lucerna->incScore(3); // 3 points for playing your 1st game.

					// A warning to the player that there should have been a mini-game. TODO: Remove it later!!!
					_vm->_scrolls->displayText(Common::String("P.S.: There should have been the mini-game called \"Nim\", but I haven't implemented it yet: you win and get the lute automatically.")
						+ _vm->_scrolls->kControlNewLine + _vm->_scrolls->kControlNewLine + "Peter (uruk)");
				}
				break;
			case r__musicroom:
				playHarp();
				break;
			}
		} else if (holding()) {
			switch (_thing) {
			case Gyro::kObjectLute :
					_vm->_visa->displayScrollChain('U', 7);

					if (_vm->_gyro->_whereIs[_vm->_gyro->kPeopleCwytalot - 150] == _vm->_gyro->_dna._room)
						_vm->_visa->displayScrollChain('U', 10);

					if (_vm->_gyro->_whereIs[_vm->_gyro->kPeopleDuLustie - 150] == _vm->_gyro->_dna._room)
						_vm->_visa->displayScrollChain('U', 15);
				break;
			case 52:
				if (_vm->_gyro->_dna._room == r__musicroom)
					playHarp();
				else
					_vm->_scrolls->displayText(kWhat);
				break;
			case 55:
				if (_vm->_gyro->_dna._room == r__argentpub)
					// play_nim();
					warning("STUB: Acci::doThat() - case kVerbCodeplay");
				else
					_vm->_scrolls->displayText(kWhat);
				break;
			default:
				_vm->_scrolls->displayText(kWhat);
			}
		}
		break;
	case kVerbCodeRing:
		if (holding()) {
			if (_thing == _vm->_gyro->kObjectBell) {
				_vm->_scrolls->displayText("Ding, dong, ding, dong, ding, dong, ding, dong...");
				if ((_vm->_gyro->_dna._bellsAreRinging) & (_vm->_gyro->setFlag('B')))
					// \? are used to avoid that ??! is parsed as a trigraph
					_vm->_scrolls->displayText("(Are you trying to join in, Avvy\?\?!)");
			} else
				_vm->_scrolls->displayText(kWhat);
		}
		break;
	case kVerbCodeHelp:
		// boot_help();
		warning("STUB: Acci::doThat() - case kVerbCodehelp");
		break;
	case kVerbCodeLarrypass:
		_vm->_scrolls->displayText("Wrong game!");
		break;
	case kVerbCodePhaon:
		_vm->_scrolls->displayText("Hello, Phaon!");
		break;
	case kVerbCodeBoss:
		// bosskey();
		warning("STUB: Acci::doThat() - case kVerbCodeboss");
		break;
	case kVerbCodePee:
		if (_vm->_gyro->setFlag('P')) {
			_vm->_scrolls->displayText("Hmm, I don't think anyone will notice...");
			_vm->_timer->addTimer(4, _vm->_timer->kProcUrinate, _vm->_timer->kReasonGoToToilet);
		} else
			_vm->_scrolls->displayText(Common::String("It would be ") + _vm->_scrolls->kControlItalic + "VERY"
			+ _vm->_scrolls->kControlRoman + " unwise to do that here, Avvy!");
		break;
	case kVerbCodeCheat:
		_vm->_scrolls->displayText(Common::String(_vm->_scrolls->kControlItalic) + "Cheat mode now enabled.");
		_vm->_gyro->_cheat = true;
		break;
	case kVerbCodeMagic:
		if (_vm->_gyro->_dna._avariciusTalk > 0)
			_vm->_visa->displayScrollChain('q', 19);
		else {
			if ((_vm->_gyro->_dna._room == 12) & (_vm->_animation->infield(2))) { // Avaricius appears!
				_vm->_visa->displayScrollChain('q', 17);
				if (_vm->_gyro->_whereIs[1] == 12)
					_vm->_visa->displayScrollChain('q', 18);
				else {
					_vm->_animation->tr[1].init(1, false, _vm->_animation); // Avaricius
					_vm->_animation->apped(2, 4);
					_vm->_animation->tr[1].walkTo(5);
					_vm->_animation->tr[1]._callEachStepFl = true;
					_vm->_animation->tr[1]._eachStepProc = _vm->_animation->kProcBackAndForth;
					_vm->_gyro->_dna._avariciusTalk = 14;
					_vm->_timer->addTimer(177, _vm->_timer->kProcAvariciusTalks, _vm->_timer->kReasonAvariciusTalks);
				}
			} else
				_vm->_scrolls->displayText("Nothing appears to happen...");
		}
		break;
	case kVerbCodeSmartAlec:
		_vm->_scrolls->displayText("Listen, smart alec, that was just rhetoric.");
		break;
	case kVerbCodeExpletive:
		switch (_vm->_gyro->_dna._sworeNum) {
		case 0:
			_vm->_scrolls->displayText(Common::String("Avvy! Do you mind? There might be kids playing!")
				+ _vm->_scrolls->kControlNewLine + _vm->_scrolls->kControlNewLine + "(I shouldn't say it again, if I were you!)");
			break;
		case 1:
			_vm->_scrolls->displayText(Common::String("You hear a distant rumble of thunder. Must you always do things I tell you not to?")
				+ _vm->_scrolls->kControlNewLine + _vm->_scrolls->kControlNewLine + "Don't do it again!");
			break;
		default:
			_vm->_pingo->zonk();
			_vm->_scrolls->displayText(Common::String("A crack of lightning shoots from the sky, and fries you.")
				+ _vm->_scrolls->kControlNewLine + _vm->_scrolls->kControlNewLine + "(`Such is the anger of the gods, Avvy!\")");
			_vm->_lucerna->gameOver();
		}
		_vm->_gyro->_dna._sworeNum++;
		break;
	case kVerbCodeListen:
		if ((_vm->_gyro->_dna._bellsAreRinging) & (_vm->_gyro->setFlag('B')))
			_vm->_scrolls->displayText("All other noise is drowned out by the ringing of the bells.");
		else if (_vm->_gyro->_listen.empty())
			_vm->_scrolls->displayText("You can't hear anything much at the moment, Avvy.");
		else
			_vm->_scrolls->displayText(_vm->_gyro->_listen);
		break;
	case kVerbCodeBuy: // What are they trying to buy?
		switch (_vm->_gyro->_dna._room) {
		case r__argentpub:
			if (_vm->_animation->infield(6)) { // We're in a pub, and near the bar.
				switch (_thing) {
				case 51:
				case 53:
				case 54:
				case 58: // Beer, whisky, cider or mead.
					if (_vm->_gyro->_dna._malagauche == 177) { // Already getting us one.
						_vm->_visa->displayScrollChain('D', 15);
						return;
					}

					if (_vm->_gyro->_dna._teetotal)  {
						_vm->_visa->displayScrollChain('D', 6);
						return;
					}

					if (_vm->_gyro->_dna._alcoholLevel == 0)
						_vm->_lucerna->incScore(3);

					_vm->_celer->drawBackgroundSprite(-1, -1, 12);
					_vm->_scrolls->displayText(booze[_thing - 51] + ", please." + _vm->_scrolls->kControlRegister + '1' + _vm->_scrolls->kControlSpeechBubble);
					_vm->_gyro->_dna._drinking = _thing;

					_vm->_celer->drawBackgroundSprite(-1, -1, 10);
					_vm->_gyro->_dna._malagauche = 177;
					_vm->_timer->addTimer(27, _vm->_timer->kProcBuyDrinks, _vm->_timer->kReasonDrinks);
					break;
				case 52:
					examine();
					break; // We have a right one here - buy Pepsi??!
				case Gyro::kObjectWine:
					if (_vm->_gyro->_dna._objects[_vm->_gyro->kObjectWine - 1])  // We've already got the wine!
						_vm->_visa->displayScrollChain('D', 2); // 1 bottle's shufishent!
					else {
						if (_vm->_gyro->_dna._malagauche == 177) { // Already getting us one.
							_vm->_visa->displayScrollChain('D', 15);
							return;
						}

						if (_vm->_gyro->_dna._carryNum >= kCarryLimit) {
							_vm->_scrolls->displayText("Your hands are full.");
							return;
						}

						_vm->_celer->drawBackgroundSprite(-1, -1, 12);
						_vm->_scrolls->displayText(Common::String("Wine, please.") + _vm->_scrolls->kControlRegister + '1' + _vm->_scrolls->kControlSpeechBubble);
						if (_vm->_gyro->_dna._alcoholLevel == 0)
							_vm->_lucerna->incScore(3);
						_vm->_celer->drawBackgroundSprite(-1, -1, 10);
						_vm->_gyro->_dna._malagauche = 177;

						_vm->_timer->addTimer(27, _vm->_timer->kProcBuyWine, _vm->_timer->kReasonDrinks);
					}
					break;
				}
			} else
				_vm->_visa->displayScrollChain('D', 5); // Go to the bar!
			break;

		case r__outsideducks:
			if (_vm->_animation->infield(6)) {
				if (_thing == _vm->_gyro->kObjectOnion) {
					if (_vm->_gyro->_dna._objects[_vm->_gyro->kObjectOnion - 1])
						_vm->_visa->displayScrollChain('D', 10); // Not planning to juggle with the things!
					else if (_vm->_gyro->_dna._carryNum >= kCarryLimit)
						_vm->_scrolls->displayText("Before you ask, you remember that your hands are full.");
					else {
						if (_vm->_gyro->_dna._boughtOnion)
							_vm->_visa->displayScrollChain('D', 11);
						else {
							_vm->_visa->displayScrollChain('D', 9);
							_vm->_lucerna->incScore(3);
						}
						_vm->_gyro->decreaseMoney(3); // It costs thruppence.
						_vm->_gyro->_dna._objects[_vm->_gyro->kObjectOnion - 1] = true;
						_vm->_lucerna->refreshObjectList();
						_vm->_gyro->_dna._boughtOnion = true;
						_vm->_gyro->_dna._rottenOnion = false; // It's OK when it leaves the stall!
						_vm->_gyro->_dna._onionInVinegar = false;
					}
				} else
					_vm->_visa->displayScrollChain('D', 0);
			} else
				_vm->_visa->displayScrollChain('D', 0);
			break;

		case r__nottspub:
			_vm->_visa->displayScrollChain('n', 15); // Can't sell to southerners.
			break;
		default:
			_vm->_visa->displayScrollChain('D', 0); // Can't buy that.
		}
		break;
	case kVerbCodeAttack:
		if ((_vm->_gyro->_dna._room == r__brummieroad) &&
				((_person == 157) || (_thing == _vm->_gyro->kObjectCrossbow) || (_thing == _vm->_gyro->kObjectBolt))
				&& (_vm->_gyro->_whereIs[7] == _vm->_gyro->_dna._room)) {
			switch (_vm->_gyro->_dna._objects[_vm->_gyro->kObjectBolt - 1] + _vm->_gyro->_dna._objects[_vm->_gyro->kObjectCrossbow - 1] * 2) {
				// 0 = neither, 1 = only bolt, 2 = only crossbow, 3 = both.
			case 0:
				_vm->_visa->displayScrollChain('Q', 10);
				_vm->_scrolls->displayText("(At the very least, don't use your bare hands!)");
				break;
			case 1:
				_vm->_scrolls->displayText("Attack _vm->_gyro->him with only a crossbow bolt? Are you planning on playing darts?!");
				break;
			case 2:
				_vm->_scrolls->displayText("Come on, Avvy! You're not going to get very far with only a crossbow!");
				break;
			case 3:
				_vm->_visa->displayScrollChain('Q', 11);
				_vm->_gyro->_dna._cwytalotGone = true;
				_vm->_gyro->_dna._objects[_vm->_gyro->kObjectBolt - 1] = false;
				_vm->_gyro->_dna._objects[_vm->_gyro->kObjectCrossbow - 1] = false;
				_vm->_lucerna->refreshObjectList();
				_vm->_gyro->_magics[11]._operation = _vm->_gyro->kMagicNothing;
				_vm->_lucerna->incScore(7);
				_vm->_animation->tr[1].walkTo(2);
				_vm->_animation->tr[1]._vanishIfStill = true;
				_vm->_animation->tr[1]._callEachStepFl = false;
				_vm->_gyro->_whereIs[7] = 177;
				break;
			default:
				_vm->_visa->displayScrollChain('Q', 10); // Please try not to be so violent!
			}
		} else
			_vm->_visa->displayScrollChain('Q', 10);
		break;
	case kVerbCodePasswd:
		if (_vm->_gyro->_dna._room != r__bridge)
			_vm->_visa->displayScrollChain('Q', 12);
		else {
			bool ok = true;
			for (byte i = 0; i < _thats.size(); i++) {
				Common::String temp = _realWords[i];
				temp.toUppercase();
				for (byte j = 0; j < kVocabulary[_vm->_gyro->_dna._passwordNum + kFirstPassword]._word.size(); j++) {
					if (kVocabulary[_vm->_gyro->_dna._passwordNum + kFirstPassword]._word[j] != temp[j])
						ok = false;
				}
			}

			if (ok) {
				if (_vm->_gyro->_dna._drawbridgeOpen != 0)
					_vm->_scrolls->displayText("Contrary to your expectations, the drawbridge fails to close again.");
				else {
					_vm->_lucerna->incScore(4);
					_vm->_scrolls->displayText("The drawbridge opens!");
					_vm->_timer->addTimer(7, _vm->_timer->kProcOpenDrawbridge, _vm->_timer->kReasonDrawbridgeFalls);
					_vm->_gyro->_dna._drawbridgeOpen = 1;
				}
			} else
				_vm->_visa->displayScrollChain('Q', 12);
		}
		break;
	case kVerbCodeDir:
		_vm->_enid->dir(_realWords[1]);
		break;
	case kVerbCodeDie:
		_vm->_lucerna->gameOver();
		break;
	case kVerbCodeScore:
		_vm->_scrolls->displayText(Common::String("Your score is ") + _vm->_gyro->intToStr(_vm->_gyro->_dna._score) + ',' + _vm->_scrolls->kControlCenter
			+ _vm->_scrolls->kControlNewLine + "out of a possible 128." + _vm->_scrolls->kControlNewLine + _vm->_scrolls->kControlNewLine
			+ "This gives you a rank of " + rank() + '.' + _vm->_scrolls->kControlNewLine + _vm->_scrolls->kControlNewLine + totalTime());
		break;
	case kVerbCodePut:
		putProc();
		break;
	case kVerbCodeStand:
		standUp();
		break;
	case kVerbCodeKiss:
		if (_person == kPardon)
			_vm->_scrolls->displayText("Kiss whom?");
		else if (isPersonHere()) {
			switch (_person) {
			case Gyro::kPeopleArkata:
				_vm->_visa->displayScrollChain('U', 12);
				break;
			case Gyro::kPeopleGeida:
				_vm->_visa->displayScrollChain('U', 13);
				break;
			case Gyro::kPeopleWisewoman:
				_vm->_visa->displayScrollChain('U', 14);
				break;
			default:
				_vm->_visa->displayScrollChain('U', 5); // You WHAT?
			}
		} else if ((150 <= _person) && (_person <= 174))
			_vm->_scrolls->displayText("Hey, what kind of a weirdo are you??");

		break;
	case kVerbCodeClimb:
		if (_vm->_gyro->_dna._room == r__insidecardiffcastle)
			cardiffClimbing();
		else // In the wrong room!
			_vm->_scrolls->displayText("Not with your head for heights, Avvy!");
		break;
	case kVerbCodeJump:
		_vm->_timer->addTimer(1, _vm->_timer->kProcJump, _vm->_timer->kReasonJumping);
		_vm->_gyro->_dna._userMovesAvvy = false;
		break;
	case kVerbCodeHiscores:
		//	show_highs();
		warning("STUB: Acci::doThat() - case kVerbCodehighscores");
		break;
	case kVerbCodeWake:
		if (isPersonHere())
			switch (_person) {
			case kPardon:
			case Gyro::kPeopleAvalot:
			case 0:
				if (!_vm->_gyro->_dna._avvyIsAwake) {
					_vm->_gyro->_dna._avvyIsAwake = true;
					_vm->_lucerna->incScore(1);
					_vm->_gyro->_dna._avvyInBed = true;
					_vm->_celer->drawBackgroundSprite(-1, -1, 3); // Picture of Avvy, awake in bed.
					if (_vm->_gyro->_dna._teetotal)
						_vm->_visa->displayScrollChain('d', 13);
				} else
					_vm->_scrolls->displayText("You're already awake, Avvy!");
				break;
			case Gyro::kPeopleAyles:
				if (!_vm->_gyro->_dna._aylesIsAwake)
					_vm->_scrolls->displayText("You can't seem to wake him by yourself.");
				break;
			case Gyro::kPeopleJacques:
				_vm->_scrolls->displayText(Common::String("Brother Jacques, Brother Jacques, are you asleep?") + _vm->_scrolls->kControlRegister + '1' +
					_vm->_scrolls->kControlSpeechBubble + "Hmmm... that doesn't seem to do any good...");
				break;
			default:
				_vm->_scrolls->displayText("It's difficult to awaken people who aren't asleep...!");
		}
		break;
	case kVerbCodeSit:
		if (_vm->_gyro->_dna._room == r__nottspub) {
			if (_vm->_gyro->_dna._sittingInPub)
				_vm->_scrolls->displayText("You're already sitting!");
			else {
<<<<<<< HEAD
				_vm->_animation->tr[0].walkTo(4); // Move Avvy to the place, and sit him down.
				_vm->_timeout->addTimer(1, _vm->_timeout->kProcAvvySitDown, _vm->_timeout->kReasonSittingDown);
=======
				_vm->_animation->tr[0].walkto(4); // Move Avvy to the place, and sit him down.
				_vm->_timer->addTimer(1, _vm->_timer->kProcAvvySitDown, _vm->_timer->kReasonSittingDown);
>>>>>>> f42f29d8
			}
		} else { // Default doodah.
			_vm->_lucerna->dusk();
			_vm->_gyro->hangAroundForAWhile();
			_vm->_lucerna->dawn();
			_vm->_scrolls->displayText(Common::String("A few hours later...") + _vm->_scrolls->kControlParagraph + "nothing much has happened...");
		}
		break;
	case kVerbCodeRestart:
		if (_vm->_scrolls->displayQuestion("Restart game and lose changes?"))  {
			_vm->_lucerna->dusk();
			_vm->_gyro->newGame();
			_vm->_lucerna->dawn();
		}
		break;
	case kPardon:
		_vm->_scrolls->displayText("Hey, a verb would be helpful!");
		break;
	case kVerbCodeHello:
		personSpeaks();
		_vm->_scrolls->displayText(Common::String("Hello.") + _vm->_scrolls->kControlSpeechBubble);
		break;
	case kVerbCodeThanks:
		personSpeaks();
		_vm->_scrolls->displayText(Common::String("That's OK.") + _vm->_scrolls->kControlSpeechBubble);
		break;
	default:
		_vm->_scrolls->displayText(Common::String(_vm->_scrolls->kControlBell) + "Parser bug!");
	}
}

void Acci::verbOpt(byte verb, Common::String &answer, char &ansKey) {
	switch (verb) {
	case kVerbCodeExam:
		answer = "Examine";
		ansKey = 'x';
		break; // The ubiqutous one.
	// kVerbCodegive isn't dealt with by this procedure, but by ddm__with.
	case kVerbCodeDrink:
		answer = "Drink";
		ansKey = 'D';
		break;
	case kVerbCodeWear:
		answer = "Wear";
		ansKey = 'W';
		break;
	case kVerbCodeRing:
		answer = "Ring";
		ansKey = 'R';
		break; // Only the bell!
	case kVerbCodePlay:
		answer = "Play";
		ansKey = 'P';
		break;
	case kVerbCodeEat:
		answer = "Eat";
		ansKey = 'E';
		break;
	default:
		answer = "? Unknown!"; // Bug!
		ansKey = '?';
	}
}

} // End of namespace Avalanche.<|MERGE_RESOLUTION|>--- conflicted
+++ resolved
@@ -1041,13 +1041,8 @@
 
 void Acci::goToCauldron() {
 	_vm->_animation->tr[1]._callEachStepFl = false; // Stops Geida_Procs.
-<<<<<<< HEAD
-	_vm->_timeout->addTimer(1, _vm->_timeout->kProcSpludwickGoesToCauldron, _vm->_timeout->kReasonSpludWalk);
+	_vm->_timer->addTimer(1, _vm->_timer->kProcSpludwickGoesToCauldron, _vm->_timer->kReasonSpludWalk);
 	_vm->_animation->tr[1].walkTo(2);
-=======
-	_vm->_timer->addTimer(1, _vm->_timer->kProcSpludwickGoesToCauldron, _vm->_timer->kReasonSpludWalk);
-	_vm->_animation->tr[1].walkto(2);
->>>>>>> f42f29d8
 }
 
 /**
@@ -1989,13 +1984,8 @@
 			if (_vm->_gyro->_dna._sittingInPub)
 				_vm->_scrolls->displayText("You're already sitting!");
 			else {
-<<<<<<< HEAD
 				_vm->_animation->tr[0].walkTo(4); // Move Avvy to the place, and sit him down.
-				_vm->_timeout->addTimer(1, _vm->_timeout->kProcAvvySitDown, _vm->_timeout->kReasonSittingDown);
-=======
-				_vm->_animation->tr[0].walkto(4); // Move Avvy to the place, and sit him down.
 				_vm->_timer->addTimer(1, _vm->_timer->kProcAvvySitDown, _vm->_timer->kReasonSittingDown);
->>>>>>> f42f29d8
 			}
 		} else { // Default doodah.
 			_vm->_lucerna->dusk();
